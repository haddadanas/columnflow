--- conflicted
+++ resolved
@@ -247,11 +247,7 @@
 
         # install if not existing
         if [ ! -f "${CF_SANDBOX_FLAG_FILE}" ]; then
-<<<<<<< HEAD
-            cf_color cyan "installing venv ${CF_VENV_NAME} at ${install_path} from ${sandbox_file}"
-=======
-            cf_color cyan "installing venv ${sandbox_file} at ${install_path}"
->>>>>>> 9988e1dc
+            cf_color cyan "installing venv ${CF_VENV_NAME} from ${sandbox_file} at ${install_path}"
 
             rm -rf "${install_path}"
             cf_create_venv "${venv_name_hashed}"
