--- conflicted
+++ resolved
@@ -18,20 +18,6 @@
 
 # https://github.com/scikit-hep/awkward/issues/489\#issuecomment-711090923
 def ak_random(*args, rand_func: Callable) -> ak.Array:
-<<<<<<< HEAD
-    """Return an awkward array filled with random numbers. The *args* must be broadcastable
-    awkward arrays and will be passed as positional arguments to *rand_func* to obtain the
-    random numbers.
-
-    Args:
-        positional arguments:   must be bradcastable awkward arrays that are
-                                passed on to *rand_func*.
-        rand_func (Callable):   Callable to generate random numbers from
-                                awkward arrays in *args*.
-
-    Returns:
-        ak.Array: awkward array filled with random numbers.
-=======
     """
     Return an awkward array filled with random numbers.
 
@@ -40,7 +26,6 @@
 
     :param rand_func: Callable to generate random numbers from awkward arrays in *args*.
     :return: awkward array filled with random numbers.
->>>>>>> 72bc88be
     """
     args = ak.broadcast_arrays(*args)
 
@@ -64,31 +49,6 @@
     met_pt1: ak.Array,
     met_phi1: ak.Array,
 ) -> tuple[ak.Array, ak.Array]:
-<<<<<<< HEAD
-    """Helper function to compute new MET based on per-jet pts and phis
-    before and after a correction. Since the pts and phis parameterize the
-    individual jets, the dimensions of the arrays (*jet_pt1*, *jet_phi1*) as
-    well as (*jet_pt2*, *jet_phi2*) must be the same. The pt values are
-    decomposed into their x and y components, which are then propagated to
-    the corresponding contributions to the MET vector
-
-    Args:
-        jet_pt1 (ak.Array): transverse momentum of first jet(s)
-        jet_phi1 (ak.Array): azimuthal angle of first jet(s)
-        jet_pt2 (ak.Array): transverse momentum of second jet(s)
-        jet_phi2 (ak.Array): azimuthal angle of second jet(s)
-        met_pt1 (ak.Array): missing transverse momentum (MET)
-        met_phi1 (ak.Array): azimuthal angle of MET vector
-
-    Returns:
-        tuple[ak.Array, ak.Array]:  updated values of MET vector, i.e.
-                                    missing transverse momentum and corresponding
-                                    azimuthal angle phi
-
-    Raises:
-        AssertionError: if arrays (*jet_pt1*, *jet_phi1*) and
-                        (*jet_pt2*, *jet_phi2*) have different dimensions.
-=======
     """
     Helper function to compute new MET based on per-jet pts and phis before and after a correction.
     Since the pts and phis parameterize the individual jets, the dimensions of the arrays
@@ -107,7 +67,6 @@
         different dimensions.
     :return: updated values of MET vector, i.e. missing transverse momentum and corresponding
         azimuthal angle phi.
->>>>>>> 72bc88be
     """
     # avoid unwanted broadcasting
     assert jet_pt1.ndim == jet_phi1.ndim
