# coding: utf-8

"""
Definition of basic objects for describing and creating ML models.
"""

from __future__ import annotations

import abc
from collections import OrderedDict

import law
import order as od

from columnflow.types import Any, Sequence
from columnflow.util import maybe_import, Derivable, DotDict, KeyValueMessage
from columnflow.columnar_util import Route

ak = maybe_import("awkward")


class MLModel(Derivable):
    """
    Minimal interface to ML models with connections to config objects (such as
    py:class:`order.Config` or a :py:class:`order.Dataset`) and, on an optional basis, to tasks.

    Inheriting classes need to overwrite eight methods:

        - :py:meth:`sandbox`
        - :py:meth:`datasets`
        - :py:meth:`uses`
        - :py:meth:`produces`
        - :py:meth:`output`
        - :py:meth:`open_model`
        - :py:meth:`train`
        - :py:meth:`evaluate`

    See their documentation below for more info.

    There are several optional hooks that allow for a custom setup after config objects were
    assigned (:py:meth:`setup`), a fine-grained configuration of additional training requirements
    (:py:meth:`requires`), diverging training and evaluation phase spaces
    (:py:meth:`training_configs`, :py:meth:`training_calibrators`, :py:meth:`training_selector`,
    :py:meth:`training_producers`), or how hyper-paramaters are string encoded for output
    declarations (:py:meth:`parameter_pairs`). The optional `py:meth:`preparation_producer`` allows
    setting a producer that is run during the initial preparation of ML columns.

    .. py:classattribute:: single_config

        type: bool

        The default flag that marks whether this model only accepts a single config object in case
        no value is passed in the constructor. Converted into an instance attribute upon
        instantiation.

    .. py:classattribute:: folds

        type: int

        The default number of folds for the k-fold cross-validation in case no value is passed in
        the constructor. Converted into an instance attribute upon instantiation.

    .. py:classattribute:: store_name

        type: str, None

        The default name for storing input data in case no value is passed in the constructor. When
        *None*, the name of the model class is used instead. Converted into an instance attribute
        upon instantiation.

    .. py:attribute:: analysis_inst

        type: order.Analysis

        Reference to the :py:class:`order.Analysis` object.

    .. py:attribute:: parameters

        type: OrderedDict

        A dictionary mapping parameter names to arbitrary values, such as
        ``{"layers": 5, "units": 128}``.

    .. py:attribute:: used_datasets

        type: dict
        read-only

        Sets of :py:class:`order.Dataset` instances that are used by the model training, mapped to
        their corresponding :py:class:`order.Config` instances.

    .. py:attribute:: used_columns

        type: set
        read-only

        Column names or :py:class:`Route`'s that are used by this model, mapped to
        :py:class:`order.Config` instances they belong to.

    .. py:attribute:: produced_columns

        type: set
        read-only

        Column names or :py:class:`Route`'s that are produces by this model, mapped to
        :py:class:`order.Config` instances they belong to.
    """

    # default setting mark whether this model accepts only a single config
    single_config: bool = False

    # default number of folds
    folds: int = 2

    # default name for storing e.g. input data
    # falls back to cls_name if None
    store_name: str | None = None

    # names of attributes that are automatically extracted from init kwargs and
    # fall back to classmembers in case they are missing
    init_attributes: list[str] = ["single_config", "folds", "store_name"]

    def __init__(
        self: MLModel,
        analysis_inst: od.Analysis,
        *,
        parameters: OrderedDict | None = None,
        **kwargs,
    ) -> None:
        super().__init__()

        # store attributes
        self.analysis_inst = analysis_inst
        self.parameters = OrderedDict(parameters or {})

        # set instance members based on registered init attributes
        for attr in self.init_attributes:
            # get the class-level attribute
            value = getattr(self, attr)
            # get the value from kwargs
            _value = kwargs.get(attr, law.no_value)
            if _value != law.no_value:
                value = _value
            # set the instance-level attribute
            setattr(self, attr, value)

        # list of config instances
        self.config_insts = []
        if "configs" in kwargs:
            self._setup(kwargs["configs"])

    @property
    def config_inst(self: MLModel) -> od.Config:
        if self.single_config and len(self.config_insts) != 1:
            raise Exception(
                f"the config_inst property requires MLModel '{self.cls_name}' to have the "
                "single_config enabled to to contain exactly one config instance, but found "
                f"{len(self.config_insts)}",
            )

        return self.config_insts[0]

    def _assert_configs(self: MLModel, msg: str) -> None:
        """
        Raises an exception showing *msg* in case this model's :py:attr:`config_insts` is empty.
        """
        if not self.config_insts:
            raise Exception(f"MLModel '{self.cls_name}' has no config instances, {msg}")

    def _format_value(self: MLModel, value: Any) -> str:
        """
        Formats any paramter *value* to a readable string.
        """
        if isinstance(value, (list, tuple)):
            return "_".join(map(self._format_value, value))
        if isinstance(value, bool):
            return str(value).lower()
        if isinstance(value, float):
            # scientific notation when too small
            return f"{value}" if value >= 0.01 else f"{value:.2e}"

        # any other case
        return str(value)

    def _join_parameter_pairs(self: MLModel, only_significant: bool = True) -> str:
        """
        Returns a joined string representation of all significant parameters. In this context,
        significant parameters are those that potentially lead to different results (e.g. network
        architecture parameters as opposed to some log level).
        """
        return "__".join(
            f"{name}_{self._format_value(value)}"
            for name, value in self.parameter_pairs(only_significant=True)
        )

    def parameter_pairs(self: MLModel, only_significant: bool = False) -> list[tuple[str, Any]]:
        """
        Returns a list of all parameter name-value tuples. In this context, significant parameters
        are those that potentially lead to different results (e.g. network architecture parameters
        as opposed to some log level).
        """
        return list(self.parameters.items())

    @property
    def accepts_scheduler_messages(self: MLModel) -> bool:
        """
        Whether the training or evaluation loop expects and works with messages sent from a central
        luigi scheduler through the active worker to the underlying task. See
        :py:meth:`get_scheduler_messages` for more info.
        """
        return True

    def get_scheduler_messages(self: MLModel, task: law.Task) -> DotDict[str, KeyValueMessage]:
        """
        Checks if the *task* obtained messages from a central luigi scheduler, parses them expecting
        key - value pairs, and returns them in an ordered :py:class:`DotDict`. All values are
        :py:class:`KeyValueMessage` objects (with ``key``, ``value`` and ``respond()`` members).

        Scheduler messages are only sent while the task is actively running, so it most likely only
        makes sense to expect and react to messages during training and evaluation loops.
        """
        messages = DotDict()

        if task.accepts_messages and task.scheduler_messages:
            while not self.scheduler_messages.empty():
                msg = KeyValueMessage.from_message(self.scheduler_messages.get())
                if msg:
                    messages[msg.key] = msg

        return messages

    def _set_configs(self: MLModel, configs: list[str | od.Config]) -> None:
        # complain when only a single config is accepted
        if self.single_config and len(configs) > 1:
            raise Exception(
                f"MLModel '{self.cls_name}' only accepts a single config but received "
                f"{len(configs)}: {','.join(map(str, configs))}",
            )

        # remove existing config instances
        del self.config_insts[:]

        # add them one by one
        for config in configs:
            config_inst = (
                config
                if isinstance(config, od.Config)
                else self.analysis_inst.get_config(config)
            )
            self.config_insts.append(config_inst)

    def _setup(self: MLModel, configs: list[str | od.Config] | None = None) -> None:
        # setup configs
        if configs:
            self._set_configs(configs)

        # setup hook
        self.setup()

    @property
<<<<<<< HEAD
    def used_columns(self) -> dict[od.Config, set[Route | str]]:
        self._assert_configs("cannot determine used columns")
=======
    def used_columns(self: MLModel) -> dict[od.Config, set[Route]]:
        self._assert_configs("cannot determined used columns")
>>>>>>> a726c098
        return {
            config_inst: set(self.uses(config_inst))
            for config_inst in self.config_insts
        }

    @property
<<<<<<< HEAD
    def produced_columns(self) -> dict[od.Config, set[Route | str]]:
        self._assert_configs("cannot determine produced columns")
=======
    def produced_columns(self: MLModel) -> dict[od.Config, set[Route]]:
        self._assert_configs("cannot determined produced columns")
>>>>>>> a726c098
        return {
            config_inst: set(self.produces(config_inst))
            for config_inst in self.config_insts
        }

    @property
<<<<<<< HEAD
    def used_datasets(self) -> dict[od.Config, set[od.Dataset]]:
        self._assert_configs("cannot determine used datasets")
=======
    def used_datasets(self: MLModel) -> dict[od.Config, set[od.Dataset]]:
        self._assert_configs("cannot determined used datasets")
>>>>>>> a726c098
        return {
            config_inst: set(self.datasets(config_inst))
            for config_inst in self.config_insts
        }

    def setup(self: MLModel) -> None:
        """
        Hook that is called after the model has been setup and its :py:attr:`config_insts` were
        assigned.
        """
        return

    def requires(self: MLModel, task: law.Task) -> Any:
        """
        Returns tasks that are required for the training to run and whose outputs are needed.
        """
        return {}

    def training_configs(
        self: MLModel,
        requested_configs: Sequence[str],
    ) -> list[str]:
        """
        Given a sequence of names of requested :py:class:`order.Config` objects,
        *requested_configs*, this method can alter and/or replace them to define a different (set
        of) config(s) for the preprocessing and training pipeline. This can be helpful in cases
        where training and evaluation phase spaces, as well as the required input datasets and/or
        columns are intended to diverge.
        """
        return list(requested_configs)

    def training_calibrators(
        self: MLModel,
        config_inst: od.Config,
        requested_calibrators: Sequence[str],
    ) -> list[str]:
        """
        Given a sequence of *requested_calibrators* for a *config_inst*, this method can alter
        and/or replace them to define a different set of calibrators for the preprocessing and
        training pipeline. This can be helpful in cases where training and evaluation phase spaces,
        as well as the required input columns are intended to diverge.
        """
        return list(requested_calibrators)

    def training_selector(
        self: MLModel,
        config_inst: od.Config,
        requested_selector: str,
    ) -> str:
        """
        Given a *requested_selector* for a *config_inst*, this method can change it to define a
        different selector for the preprocessing and training pipeline. This can be helpful in cases
        where training and evaluation phase spaces, as well as the required input columns are
        intended to diverge.
        """
        return requested_selector

    def training_producers(
        self: MLModel,
        config_inst: od.Config,
        requested_producers: Sequence[str],
    ) -> list[str]:
        """
        Given a sequence of *requested_producers* for a *config_inst*, this method can alter and/or
        replace them to define a different set of producers for the preprocessing and training
        pipeline. This can be helpful in cases where training and evaluation phase spaces, as well
        as the required input columns are intended to diverge.
        """
        return list(requested_producers)

    def preparation_producer(
        self,
        config_inst: od.Config,
    ) -> str | None:
        """
        This method allows setting a producer that can be called as part of the preparation of the
        ML input columns.
        """
        return None

    @abc.abstractmethod
    def sandbox(self: MLModel, task: law.Task) -> str:
        """
        Given a *task*, returns the name of a sandbox that is needed to perform model training and
        evaluation.
        """
        return

    @abc.abstractmethod
    def datasets(self: MLModel, config_inst: od.Config) -> set[od.Dataset]:
        """
        Returns a set of all required datasets for a certain *config_inst*. To be implemented in
        subclasses.
        """
        return

    @abc.abstractmethod
    def uses(self: MLModel, config_inst: od.Config) -> set[Route]:
        """
        Returns a set of all required columns for a certain *config_inst*. To be implemented in
        subclasses.
        """
        return

    @abc.abstractmethod
    def produces(self: MLModel, config_inst: od.Config) -> set[Route]:
        """
        Returns a set of all produced columns for a certain *config_inst*. To be implemented in
        subclasses.
        """
        return

    @abc.abstractmethod
    def output(self: MLModel, task: law.Task) -> Any:
        """
        Returns a structure of output targets. To be implemented in subclasses.
        """
        return

    @abc.abstractmethod
    def open_model(self: MLModel, target: Any) -> Any:
        """
        Implemenents the opening of a trained model from *target* (corresponding to the structure
        returned by :py:meth:`output`). To be implemented in subclasses.
        """
        return

    @abc.abstractmethod
    def train(
        self: MLModel,
        task: law.Task,
        input: Any,
        output: Any,
    ) -> None:
        """
        Performs the creation and training of a model, being passed a *task* and its *input* and
        *output*. To be implemented in subclasses.
        """
        return

    @abc.abstractmethod
    def evaluate(
        self: MLModel,
        task: law.Task,
        events: ak.Array,
        models: list[Any],
        fold_indices: ak.Array,
        events_used_in_training: bool = False,
    ) -> ak.Array:
        """
        Performs the model evaluation for a *task* on a chunk of *events* and returns them. The list
        of *models* corresponds to the number of folds generated by this model, and the already
        evaluated *fold_indices* for this event chunk that might used depending on
        *events_used_in_training*. To be implemented in subclasses.
        """
        return<|MERGE_RESOLUTION|>--- conflicted
+++ resolved
@@ -258,39 +258,24 @@
         self.setup()
 
     @property
-<<<<<<< HEAD
-    def used_columns(self) -> dict[od.Config, set[Route | str]]:
-        self._assert_configs("cannot determine used columns")
-=======
     def used_columns(self: MLModel) -> dict[od.Config, set[Route]]:
         self._assert_configs("cannot determined used columns")
->>>>>>> a726c098
         return {
             config_inst: set(self.uses(config_inst))
             for config_inst in self.config_insts
         }
 
     @property
-<<<<<<< HEAD
-    def produced_columns(self) -> dict[od.Config, set[Route | str]]:
-        self._assert_configs("cannot determine produced columns")
-=======
     def produced_columns(self: MLModel) -> dict[od.Config, set[Route]]:
         self._assert_configs("cannot determined produced columns")
->>>>>>> a726c098
         return {
             config_inst: set(self.produces(config_inst))
             for config_inst in self.config_insts
         }
 
     @property
-<<<<<<< HEAD
-    def used_datasets(self) -> dict[od.Config, set[od.Dataset]]:
-        self._assert_configs("cannot determine used datasets")
-=======
     def used_datasets(self: MLModel) -> dict[od.Config, set[od.Dataset]]:
         self._assert_configs("cannot determined used datasets")
->>>>>>> a726c098
         return {
             config_inst: set(self.datasets(config_inst))
             for config_inst in self.config_insts
