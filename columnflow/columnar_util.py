# coding: utf-8

"""
Helpers and utilities for working with columnar libraries.
"""

from __future__ import annotations

__all__ = [
    "mandatory_coffea_columns", "EMPTY_INT", "EMPTY_FLOAT",
    "Route", "RouteFilter", "ArrayFunction", "TaskArrayFunction", "ChunkedIOHandler",
    "eval_item", "get_ak_routes", "has_ak_column", "set_ak_column", "remove_ak_column",
    "add_ak_alias", "add_ak_aliases", "update_ak_array", "flatten_ak_array", "sort_ak_fields",
    "sorted_ak_to_parquet", "attach_behavior", "layout_ak_array", "flat_np_view",
]

import gc
import re
import math
import time
import copy
import enum
import threading
import multiprocessing
import multiprocessing.pool
from functools import partial
from collections import namedtuple, OrderedDict
from typing import Sequence, Callable, Any

import law
from law.util import InsertableDict

from columnflow.util import (
    UNSET, maybe_import, classproperty, DotDict, DerivableMeta, Derivable, pattern_matcher,
    get_source_code,
)


np = maybe_import("numpy")
ak = maybe_import("awkward")
dak = maybe_import("dask_awkward")
uproot = maybe_import("uproot")
coffea = maybe_import("coffea")
maybe_import("coffea.nanoevents")
maybe_import("coffea.nanoevents.methods.base")
maybe_import("coffea.nanoevents.methods.nanoaod")
pq = maybe_import("pyarrow.parquet")

logger = law.logger.get_logger(__name__)
logger_perf = law.logger.get_logger(f"{__name__}-perf")


#: Columns that are always required when opening a nano file with coffea.
mandatory_coffea_columns = {"run", "luminosityBlock", "event"}

#: Empty-value definition in places where an integer number is expected but not present.
EMPTY_INT = -99999

#: Empty-value definition in places where a float number is expected but not present.
EMPTY_FLOAT = -99999.0


class ItemEval(object):
    """
    Simple item evaluation helper, similar to NumPy's ``s_``. Example:

    .. code-block:: python

        ItemEval()[0:2, ...]
        # -> (slice(0, 2), Ellipsis)

        ItemEval()("[0:2, ...]")
        # -> (slice(0, 2), Ellipsis)
    """

    def __getitem__(self, item: Any) -> Any:
        return item

    def __call__(self, s: str) -> Any:
        return eval(f"self{s}")


#: ItemEval singleton mimicking a function.
eval_item = ItemEval()


class RouteMeta(type):
    """
    Meta class for :py:class:`Route` that prevents instances from being copied when passed to the
    constructor.
    """

    def __call__(cls, route: Route | Any | None = None):
        if isinstance(route, cls):
            return route

        return super().__call__(route=route)


class Route(object, metaclass=RouteMeta):
    """
    Route objects describe the location of columns in nested arrays and are basically wrappers
    around a sequence of nested fields. Additionally, they provide convenience methods for
    conversion into column names, either in dot or nano-style underscore format.

    The constructor takes another *route* instance, a sequence of strings, or a string in dot format
    to initialize the fields. Most operators are overwritten to work with routes in a tuple-like
    fashion. Examples:

    .. code-block:: python

        route = Route("Jet.pt")
        # same as Route(("Jet", "pt"))

        len(route)
        # -> 2

        route.fields
        # -> ("Jet", "pt")

        route.column
        # -> "Jet.pt"

        route.nano_column
        # -> "Jet_pt"

        route[-1]
        # -> "pt"

        route += "jec_up"
        route.fields
        # -> ("Jet", "pt", "jec_up")

        route[1:]
        # -> "pt.jec_up"

    .. py:attribute:: fields
       type: tuple
       read-only

       The fields of this route.

    .. py:attribute:: column
       type: string
       read-only

       The name of the corresponding column in dot format.

    .. py:attribute:: nano_column
       type: string
       read-only

       The name of the corresponding column in nano-style underscore format.

    .. py:attribute:: string_column
       type: string
       read-only

       The name of the corresponding column in dot format, but only consisting of string fields,
       i.e., without slicing or indexing fields.

    .. py:attribute:: string_nano_column
       type: string
       read-only

       The name of the corresponding column in nano-style underscore format, but only consisting of
       string fields, i.e., without slicing or indexing fields.
    """

    DOT_SEP = "."
    NANO_SEP = "_"

    @classmethod
    def slice_to_str(cls, s: slice) -> str:
        s_str = ("" if s.start is None else str(s.start)) + ":"
        s_str += "" if s.stop is None else str(s.stop)
        if s.step is not None:
            s_str += f":{s.step}"
        return s_str

    @classmethod
    def _join(
        cls,
        sep: str,
        fields: Sequence[str | int | slice | type(Ellipsis) | tuple | list],
        _outer: bool = True,
    ) -> str:
        """
        Joins a sequence of *fields* into a string with a certain separator *sep* and returns it.
        """
        s = ""
        for field in fields:
            if isinstance(field, str):
                s += (sep if s else "") + (field if _outer else f"'{field}'")
            elif isinstance(field, int):
                s += f"[{field}]" if _outer else str(field)
            elif isinstance(field, slice):
                field_str = cls.slice_to_str(field)
                s += f"[{field_str}]" if _outer else field_str
            elif isinstance(field, type(Ellipsis)):
                s += "[...]" if _outer else "..."
            elif isinstance(field, tuple):
                field_str = ",".join(cls._join(sep, [f], _outer=False) for f in field)
                s += f"[{field_str}]" if _outer else field_str
            elif isinstance(field, list):
                field_str = ",".join(cls._join(sep, [f], _outer=False) for f in field)
                field_str = f"[{field_str}]"
                s += f"[{field_str}]" if _outer else field_str
            else:
                raise TypeError(f"cannot interpret field '{field}' for joining")
        return s

    @classmethod
    def join(
        cls,
        fields: Sequence[str | int | slice | type(Ellipsis) | list | tuple],
    ) -> str:
        """
        Joins a sequence of strings into a string in dot format and returns it.
        """
        return cls._join(cls.DOT_SEP, fields)

    @classmethod
    def join_nano(
        cls,
        fields: Sequence[str | int | slice | type(Ellipsis) | list | tuple],
    ) -> str:
        """
        Joins a sequence of strings into a string in nano-style underscore format and returns it.
        """
        return cls._join(cls.NANO_SEP, fields)

    @classmethod
    def _split(
        cls,
        sep: str,
        column: str,
    ) -> tuple[str | int | slice | type(Ellipsis) | list | tuple]:
        """
        Splits a string at a separator *sep* and returns the fragments, potentially with selection,
        slice and advanced indexing expressions.
        """
        # first extract and replace possibly nested slices
        # note: a regexp would be far cleaner, but there are edge cases which possibly require
        #       sequential regexp evaluations which might be less maintainable
        slices = []
        repl = lambda i: f"__slice_{i}__"
        repl_cre = re.compile(r"^__slice_(\d+)__$")
        while True:
            depth = 0
            slice_start = -1
            for i, s in enumerate(column):
                if s == "[":
                    depth += 1
                    # remember the starting point when the slice started
                    if depth == 1:
                        slice_start = i
                elif s == "]":
                    if depth <= 0:
                        raise ValueError(f"invalid column format '{column}'")
                    depth -= 1
                    # when we are back at depth 0, the slice ended
                    if depth == 0:
                        # save the slice
                        slices.append(column[slice_start:i + 1])
                        # insert a temporary replacement
                        start = column[:slice_start]
                        tmp = repl(len(slices) - 1)
                        rest = column[i + 1:]
                        if rest and not rest.startswith((sep, "[")):
                            raise ValueError(f"invalid column format '{column}'")
                        column = start + (sep if start else "") + tmp + rest
                        # start over
                        break
            else:
                # when this point is reached all slices have been replaced
                break

        # evaluate all slices
        slices = [eval_item(s) for s in slices]

        # split parts and fill back evaluated slices
        parts = []
        for part in column.split(sep):
            m = repl_cre.match(part)
            parts.append(slices[int(m.group(1))] if m else part)

        return tuple(parts)

    @classmethod
    def split(cls, column: str) -> tuple[str | int | slice | type(Ellipsis) | list | tuple]:
        """
        Splits a string assumed to be in dot format and returns the fragments, potentially with
        selection, slice and advanced indexing expressions.
        """
        return cls._split(cls.DOT_SEP, column)

    @classmethod
    def split_nano(cls, column: str) -> tuple[str | int | slice | type(Ellipsis) | list | tuple]:
        """
        Splits a string assumed to be in nano-style underscore format and returns the fragments,
        potentially with selection, slice and advanced indexing expressions.
        """
        return cls._split(cls.NANO_SEP, column)

    def __init__(self, route=None):
        super().__init__()

        # initial storage of fields
        self._fields = []

        # use the add method to set the initial value
        if route:
            self.add(route)

    @property
    def fields(self) -> tuple:
        return tuple(self._fields)

    @property
    def column(self) -> str:
        return self.join(self._fields)

    @property
    def nano_column(self) -> str:
        return self.join_nano(self._fields)

    @property
    def string_column(self) -> str:
        return self.join(f for f in self._fields if isinstance(f, str))

    @property
    def string_nano_column(self) -> str:
        return self.join_nano(f for f in self._fields if isinstance(f, str))

    def __str__(self) -> str:
        return self.join(self._fields)

    def __repr__(self) -> str:
        return f"<{self.__class__.__name__} '{self}' at {hex(id(self))}>"

    def __hash__(self) -> int:
        return hash(str(self.fields))

    def __len__(self) -> int:
        return len(self._fields)

    def __eq__(self, other: Route | Sequence[str] | str) -> bool:
        if isinstance(other, Route):
            return self.fields == other.fields
        elif isinstance(other, (list, tuple)):
            return self.fields == tuple(other)
        elif isinstance(other, str):
            return self.column == other
        return False

    def __bool__(self) -> bool:
        return len(self._fields) > 0

    def __nonzero__(self) -> bool:
        return self.__bool__()

    def __add__(
        self,
        other: Route | str | Sequence[str | int | slice | type(Ellipsis) | list | tuple],
    ) -> Route:
        route = self.copy()
        route.add(other)
        return route

    def __radd__(
        self,
        other: Route | str | Sequence[str | int | slice | type(Ellipsis) | list | tuple],
    ) -> Route:
        other = Route(other)
        other.add(self)
        return other

    def __iadd__(
        self,
        other: Route | str | Sequence[str | int | slice | type(Ellipsis) | list | tuple],
    ) -> Route:
        self.add(other)
        return self

    def __getitem__(
        self,
        index: Any,
    ) -> Route | str | int | slice | type(Ellipsis) | list | tuple:
        # detect slicing and return a new instance with the selected fields
        field = self._fields.__getitem__(index)
        return field if isinstance(index, int) else self.__class__(field)

    def __setitem__(
        self,
        index: Any,
        value: str | int | slice | type(Ellipsis) | list | tuple,
    ) -> None:
        self._fields.__setitem__(index, value)

    def add(
        self,
        other: Route | str | Sequence[str | int | slice | type(Ellipsis) | list | tuple],
    ) -> None:
        """
        Adds an *other* route instance, or the fields extracted from either a sequence of strings or
        a string in dot format to the fields if *this* instance. A *ValueError* is raised when
        *other* could not be interpreted.
        """
        if isinstance(other, Route):
            self._fields.extend(other._fields)
        elif isinstance(other, (list, tuple)):
            self._fields.extend(list(other))
        elif isinstance(other, str):
            self._fields.extend(self.split(other))
        else:
            raise ValueError(f"cannot add '{other}' to route '{self}'")

    def pop(self, index: int = -1) -> str:
        """
        Removes a field at *index* and returns it.
        """
        return self._fields.pop(index)

    def reverse(self) -> None:
        """
        Reverses the fields of this route in-place.
        """
        self._fields[:] = self._fields[::-1]

    def copy(self) -> Route:
        """
        Returns a copy if this instance.
        """
        return self.__class__(self._fields)

    def apply(
        self,
        ak_array: ak.Array,
        null_value: Any = UNSET,
    ) -> ak.Array:
        """
        Returns a selection of *ak_array* using the fields in this route. When the route is empty,
        *ak_array* is returned unchanged. When *null_value* is set, it is used to fill up missing
        elements in the selection corresponding to this route. Example:

        .. code-block:: python

            # select the 6th jet in each event
            Route("Jet.pt[:, 5]").apply(events)
            # -> might lead to "index out of range" errors for events with fewer jets

            Route("Jet.pt[:, 5]").apply(events, -999)
            # -> [
            #     34.15625,
            #     17.265625,
            #     -999.0,  # 6th jet was missing here
            #     19.40625,
            #     ...
            # ]
        """
        if not self:
            return ak_array

        pad = null_value is not UNSET

        # traverse fields and perform the lookup iteratively
        res = ak_array
        for i, f in enumerate(self._fields):
            # in most scenarios we can just look for the field except when
            # - padding is enabled, and
            # - f is the last field, and
            # - f is an integer (indexing), list (advanced indexing) or tuple (slicing)
            if not pad or not isinstance(f, (list, tuple, int)) or i < len(self) - 1:
                res = res[f]

            else:
                # at this point f is either an integer, a list or a tuple and padding is enabled,
                # so determine the pad size depending on f
                max_idx = -1
                pad_axis = 0
                if isinstance(f, int):
                    max_idx = f
                elif isinstance(f, list):
                    if all(isinstance(i, int) for i in f):
                        max_idx = max(f)
                else:  # tuple
                    last = f[-1]
                    if isinstance(last, int):
                        max_idx = last
                        pad_axis = len(f) - 1
                    elif isinstance(last, list) and all(isinstance(i, int) for i in last):
                        max_idx = max(last)
                        pad_axis = len(f) - 1

                # do the padding on the last axis
                if max_idx >= 0:
                    res = ak.pad_none(res, max_idx + 1, axis=pad_axis)

                # lookup the field
                res = res[f]

                # fill nones
                if max_idx >= 0 and null_value is not None:
                    # res can be an array or a value itself
                    # TODO: is there a better check than testing for the type attribute?
                    if getattr(res, "type", None) is None:
                        if res is None:
                            res = null_value
                    else:
                        res = ak.fill_none(res, null_value)

        return res


def get_ak_routes(
    ak_array: ak.Array,
    max_depth: int = 0,
) -> list[Route]:
    """
    Extracts all routes pointing to columns of a potentially deeply nested awkward array *ak_array*
    and returns them in a list of :py:class:`Route` instances. Example:

    .. code-block:: python

        # let arr be a nested array (e.g. from opening nano files via coffea)
        # (note that route objects serialize to strings using dot format)

        print(get_ak_routes(arr))
        # [
        #    "event",
        #    "luminosityBlock",
        #    "run",
        #    "Jet.pt",
        #    "Jet.mass",
        #    ...
        # ]

    When positive, *max_depth* controls the maximum size of returned route tuples. When negative,
    routes are shortened by the passed amount of elements. In both cases, only unique routes are
    returned.
    """
    routes = []

    # use recursive lookup pattern over (container, current route) pairs
    lookup = [(ak_array, ())]
    while lookup:
        arr, fields = lookup.pop(0)
        if getattr(arr, "fields", None) and (max_depth <= 0 or len(fields) < max_depth):
            # extend the lookup with nested fields
            lookup.extend([
                (getattr(arr, field), fields + (field,))
                for field in arr.fields
            ])
        else:
            # no sub fields found or positive max_depth reached, store the route
            # but check negative max_depth first
            if max_depth < 0:
                fields = fields[:max_depth]
            # create the route
            route = Route(fields)
            # add when not empty and unique
            if route and route not in routes:
                routes.append(route)

    return routes


def has_ak_column(
    ak_array: ak.Array,
    route: Route | Sequence[str] | str,
) -> bool:
    """
    Returns whether an awkward array *ak_array* contains a nested field identified by a *route*. A
    route can be a :py:class:`Route` instance, a tuple of strings where each string refers to a
    subfield, e.g. ``("Jet", "pt")``, or a string with dot format (e.g. ``"Jet.pt"``).
    """
    route = Route(route)

    # handle empty route
    if not route:
        return False

    try:
        route.apply(ak_array)
    except (ValueError, IndexError):
        return False

    return True


def set_ak_column(
    ak_array: ak.Array,
    route: Route | Sequence[str] | str,
    value: ak.Array,
    value_type: type | str | None = None,
) -> ak.Array:
    """
    Inserts a new column into awkward array *ak_array* and returns a new view with the column added
    or overwritten.

    The column can be defined through a route, i.e., a :py:class:`Route` instance, a tuple of
    strings where each string refers to a subfield, e.g. ``("Jet", "pt")``, or a string with dot
    format (e.g. ``"Jet.pt"``), and the column *value* itself. Intermediate, non-existing fields are
    automatically created. When a *value_type* is defined, *ak_array* is casted into this type
    before it is inserted.

    Example:

    .. code-block:: python

        arr = ak.zip({"Jet": {"pt": [30], "eta": [2.5]}})

        set_ak_column(arr, "Jet.mass", [40])
        set_ak_column(arr, "Muon.pt", [25])  # creates subfield "Muon" first

    .. note::

        Issues can arise in cases where the route to add already exists and has a different type
        than the newly added *value*. For this reason, existing columns are removed first, creating
        a view to operate on.
    """
    route = Route(route)

    # handle empty route
    if not route:
        raise ValueError("route must not be empty")

    # cast type
    if value_type:
        value = ak.values_astype(value, value_type)

    # force creating a view for consistent behavior
    orig_fields = ak_array.fields
    ak_array = ak.Array(ak_array)

    # when there is only one field, and route refers to that field, ak_array will be empty
    # after the removal in the next step and all shape information might get lost,
    # so in this case add the value first as a dummy column and remove it afterwards
    match_only_existing = len(orig_fields) == 1 and len(route) == 1 and orig_fields[0] == route[0]
    if match_only_existing:
        tmp_field = f"tmp_field_{id(object())}"
        ak_array = ak.with_field(ak_array, value, tmp_field)

    # try to remove the route first so that existing columns are not overwritten but re-inserted
    ak_array = remove_ak_column(ak_array, route, silent=True)

    # trivial case
    if len(route) == 1:
        ak_array = ak.with_field(ak_array, value, route.fields)

        # remove the tmp field if existing
        if match_only_existing:
            ak_array = remove_ak_column(ak_array, tmp_field, silent=True)

        return ak_array

    # identify existing parts of the subroute
    # example: route is ("a", "b", "c"), "a" exists, the sub field "b" does not, "c" should be set
    sub_route = route.copy()
    missing_sub_route = Route()
    while sub_route:
        if has_ak_column(ak_array, sub_route):
            break
        missing_sub_route += sub_route.pop()
    missing_sub_route.reverse()

    # add the first missing field to the sub route which will be used by __setitem__
    if missing_sub_route:
        sub_route += missing_sub_route.pop(0)

    # use the remaining missing sub route to wrap the value via ak.zip, generating new sub fields
    while missing_sub_route:
        value = ak.zip({missing_sub_route.pop(): value})

    # insert the value
    ak_array = ak.with_field(ak_array, value, sub_route.fields)

    return ak_array


def remove_ak_column(
    ak_array: ak.Array,
    route: Route | Sequence[str] | str,
    remove_empty: bool = True,
    silent: bool = False,
) -> ak.Array:
    """
    Removes a *route* from an awkward array *ak_array* and returns a new view with the corresponding
    column removed. When *route* points to a nested field that would be empty after removal, the
    parent field is removed completely unless *remove_empty* is *False*.

    Note that *route* can be a :py:class:`Route` instance, a sequence of strings where each string
    refers to a subfield, e.g. ``("Jet", "pt")``, or a string with dot format (e.g. ``"Jet.pt"``).
    Unless *silent* is *True*, a *ValueError* is raised when the route does not exist.
    """
    # force creating a view for consistent behavior
    ak_array = ak.Array(ak_array)

    # verify that the route is not empty
    route = Route(route)
    if not route:
        if silent:
            return ak_array
        raise ValueError("route must not be empty")

    # verify that the route exists
    if not has_ak_column(ak_array, route):
        if silent:
            return ak_array
        raise ValueError(f"no column found in array for route '{route}'")

    # remove it
    ak_array = ak.without_field(ak_array, route.fields)

    # remove empty parent fields
    if remove_empty and len(route) > 1:
        for i in range(len(route) - 1):
            parent_route = route[:-(i + 1)]
            if not parent_route.apply(ak_array).fields:
                ak_array = ak.without_field(ak_array, parent_route.fields)

    return ak_array


def add_ak_alias(
    ak_array: ak.Array,
    src_route: Route | Sequence[str] | str,
    dst_route: Route | Sequence[str] | str,
    remove_src: bool = False,
    missing_strategy: str = "original",
) -> ak.Array:
    """
    Adds an alias to an awkward array *ak_array* pointing the array at *src_route* to *dst_route*
    and returns a new view with the alias applied.

    Note that existing columns referred to by *dst_route* might be overwritten. When *remove_src* is
    *True*, a view of the input array is returned with the column referred to by *src_route*
    missing. Both routes can be :py:class:`Route` instances, a tuple of strings where each string
    refers to a subfield, e.g. ``("Jet", "pt")``, or a string with dot format (e.g. ``"Jet.pt"``).

    In case *src_route* does not exist, *missing_strategy* is applied:

        - ``"original"``: If existing, *dst_route* remains unchanged.
        - ``"remove"``: If existing, *dst_route* is removed.
        - ``"raise"``: A *ValueError* is raised.

    Examples:

    .. code-block:: python

        # example 1
        events = ak.Array(...)  # contains Jet.pt and Jet.pt_jec_up

        events = add_ak_alias(events, "Jet.pt_jec_up", "Jet.pt")
        # -> events.Jet.pt will now be the same as Jet.pt_jec_up

        events = add_ak_alias(events, "Jet.pt_jec_up", "Jet.pt", remove_src=True)
        # -> again, events.Jet.pt will now be the same as Jet.pt_jec_up but the latter is removed


        # example 2
        events = ak.Array(...)  # contains only Jet.pt

        events = add_ak_alias(events, "Jet.pt_jec_up", "Jet.pt")
        # -> the source column "Jet.pt_jec_up" does not exist, so nothing happens

        events = add_ak_alias(events, "Jet.pt_jec_up", "Jet.pt", missing_strategy="raise")
        # -> an exception will be raised since the source column is missing

        events = add_ak_alias(events, "Jet.pt_jec_up", "Jet.pt", missing_strategy="remove")
        # -> the destination column "Jet.pt" will be removed as there is no source column to alias
    """
    # check the strategy
    strategies = ("original", "remove", "raise")
    if missing_strategy not in strategies:
        raise ValueError(
            f"unknown missing_strategy '{missing_strategy}', valid values are {strategies}",
        )

    # convert to routes
    src_route = Route(src_route)
    dst_route = Route(dst_route)

    # check that the src exists
    if has_ak_column(ak_array, src_route):
        # add the alias, potentially overwriting existing columns
        ak_array = set_ak_column(ak_array, dst_route, src_route.apply(ak_array))

        # remove the source column
        if remove_src:
            ak_array = remove_ak_column(ak_array, src_route)

    else:
        # the source column does not exist, so apply the missing_strategy
        if missing_strategy == "raise":
            # complain
            raise ValueError(f"no column found in array for route '{src_route}'")
        if missing_strategy == "remove":
            # remove the actual destination column
            ak_array = remove_ak_column(ak_array, dst_route)

    return ak_array


def add_ak_aliases(
    ak_array: ak.Array,
    aliases: dict[Route | Sequence[str] | str, Route | Sequence[str], str],
    **kwargs: dict[str, Any],
) -> ak.Array:
    """
    Adds multiple *aliases*, given in a dictionary mapping destination columns to source columns, to
    an awkward array *ak_array* and returns a new view with the aliases applied.

    Each column in this dictionary can be referred to by a :py:class:`Route` instance, a tuple of
    strings where each string refers to a subfield, e.g. ``("Jet", "pt")``, or a string with dot
    format (e.g. ``"Jet.pt"``).

    All additional *kwargs* are forwarded to :py:func:`add_ak_aliases`.
    """
    # add all aliases
    for dst_route, src_route in aliases.items():
        ak_array = add_ak_alias(ak_array, src_route, dst_route, **kwargs)

    return ak_array


def update_ak_array(
    ak_array: ak.Array,
    *others: ak.Array,
    overwrite_routes: bool | list[Route | Sequence[str], str] = True,
    add_routes: bool | list[Route | Sequence[str], str] = False,
    concat_routes: bool | list[Route | Sequence[str], str] = False,
) -> ak.Array:
    """
    Updates an awkward array *ak_array* with the content of multiple different arrays *others* and
    potentially (see below) returns a new view. Internally, :py:func:`get_ak_routes` is used to
    obtain the list of all routes pointing to potentially deeply nested arrays.

    If two columns overlap during this update process, four different cases can be configured to
    occur:

        1. If *concat_routes* is either *True* or a list of routes containing the route in question,
           the columns are concatenated along the last axis. This obviously implies that their
           shapes must be compatible.
        2. If case 1 does not apply and *add_routes* is either *True* or a list of routes containing
           the route in question, the columns are added using the plus operator, forwarding the
           actual implementation to awkward.
        3. If cases 1 and 2 do not apply and *overwrite_routes* is either *True* or a list of routes
           containing the route in question, new columns (right most in *others*) overwrite
           existing ones. A new view is returned in case this case occurs at least once.
        4. If none of the cases above apply, columns remain unchanged.
    """
    # force creating a view for consistent behavior
    ak_array = ak.Array(ak_array)

    # trivial case
    if not others:
        return ak_array

    # helpers to cache calls to has_ak_column for ak_array
    _has_column_cache = {Route(route): True for route in get_ak_routes(ak_array)}

    def has_ak_column_cached(route):
        if route not in _has_column_cache:
            _has_column_cache[route] = has_ak_column(ak_array, route)
        return _has_column_cache[route]

    # helpers to check if routes can be overwritten, added or concatenated
    def _match_route(matcher, cache, route):
        if route not in cache:
            cache[route] = matcher(route.column)
        return cache[route]

    # helper to create a matching function for routes
    def _create_matcher(routes):
        if isinstance(routes, (list, tuple, set)):
            return pattern_matcher([Route(route).column for route in routes])
        return lambda route: bool(routes)

    # decision helpers
    do_overwrite = partial(_match_route, _create_matcher(overwrite_routes), {})
    do_add = partial(_match_route, _create_matcher(add_routes), {})
    do_concat = partial(_match_route, _create_matcher(concat_routes), {})

    # go through all other arrays and merge their columns
    for other in others:
        for route in get_ak_routes(other):
            if has_ak_column_cached(route):
                if do_concat(route):
                    # concat and reassign
                    ak_array = set_ak_column(
                        ak_array,
                        route,
                        ak.concatenate((route.apply(ak_array), route.apply(other)), axis=-1),
                    )
                elif do_add(route):
                    # add and reassign
                    ak_array = set_ak_column(
                        ak_array,
                        route,
                        route.apply(ak_array) + route.apply(other),
                    )
                elif do_overwrite(route):
                    # delete the column first for type safety and then re-add it
                    ak_array = remove_ak_column(ak_array, route)
                    ak_array = set_ak_column(ak_array, route, route.apply(other))
            else:
                # the route is new, so add it and manually tell the cache
                ak_array = set_ak_column(ak_array, route, route.apply(other))
                _has_column_cache[route] = True

    return ak_array


def flatten_ak_array(
    ak_array: ak.Array,
    routes: Sequence | set | Callable[[str], bool] | None = None,
    nano_format: bool = False,
) -> OrderedDict:
    """
    Flattens a nested awkward array *ak_array* into a dictionary that maps joined column names to
    single awkward arrays. The returned dictionary might be used in conjuction with ``ak.Array`` to
    create a single array again.

    :py:func:`get_ak_routes` is used internally to determine the nested structure of the array.
    Names of flat columns in the returned dictionary follow the standard dot format by default, and
    nano-style underscore format if *nano_format* is *True*. The columns to save can be defined via
    *routes* which can be a sequence or set of column names or a function receiving a column name
    and returning a bool.
    """
    # use an ordered mapping to somewhat preserve row adjacency
    flat_array = OrderedDict()

    # helper to evaluate whether to keep a column
    keep_route = lambda column: True
    if isinstance(routes, (list, tuple, set)):
        keep_route = pattern_matcher([Route(route).column for route in routes])
    elif callable(routes):
        keep_route = routes

    # go through routes, create new names and store arrays
    for route in get_ak_routes(ak_array):
        if keep_route(route.column):
            flat_array[route.nano_column if nano_format else route.column] = route.apply(ak_array)

    return flat_array


def sort_ak_fields(
    ak_array: ak.Array,
    sort_fn: Callable[[str], int] | None = None,
) -> ak.Array:
    """
    Recursively sorts all fields of an awkward array *ak_array* and returns a new view. When a
    *sort_fn* is set, it is used internally for sorting field names.
    """
    # first identify all sub fields that need to be sorted (i.e. those that have fields themselves)
    fields_to_sort = []
    lookup = [(field,) for field in ak_array.fields]
    while lookup:
        fields = lookup.pop(0)
        arr = ak_array[fields]
        if arr.fields:
            fields_to_sort.append(fields)
            lookup.extend([fields + (field,) for field in arr.fields])

    # sort them, starting at highest depth
    for fields in reversed(fields_to_sort):
        arr = ak_array[fields]
        sorted_fields = sorted(arr.fields, key=sort_fn)
        if tuple(arr.fields) != tuple(sorted_fields):
            ak_array = set_ak_column(ak_array, fields, arr[sorted_fields])

    # sort the top level fields
    if len(ak_array.fields) > 1:
        sorted_fields = sorted(ak_array.fields, key=sort_fn)
        if tuple(ak_array.fields) != tuple(sorted_fields):
            ak_array = ak_array[sorted_fields]

    return ak_array


def sorted_ak_to_parquet(
    ak_array: ak.Array,
    *args,
    **kwargs,
) -> None:
    """
    Sorts the fields in an awkward array *ak_array* recursively with :py:func:`sort_ak_fields` and
    saves it as a parquet file using ``awkward.to_parquet`` which receives all additional *args* and
    *kwargs*.

    .. note::

        Since the order of fields in awkward arrays resulting from reading nano files might be
        arbitrary (depending on streamer info in the original root files), but formats such as
        parquet highly depend on the order for building internal table schemas, one should always
        make use of this function! Otherwise, operations like file merging might fail due to
        differently ordered schemas.
    """
    # sort fields
    ak_array = sort_ak_fields(ak_array)

    # disable extensionarrays
    kwargs["extensionarray"] = False

    # TODO: empty fields cannot be saved to parquet, but for that we would need to identify them
    ak.to_parquet(ak_array, *args, **kwargs)


def attach_behavior(
    ak_array: ak.Array,
    type_name: str,
    behavior: dict | None = None,
    keep_fields: Sequence[str] | None = None,
    skip_fields: Sequence[str] | None = None,
) -> ak.Array:
    """
    Attaches behavior of type *type_name* to an awkward array *ak_array* and returns it. *type_name*
    must be a key of a *behavior* dictionary which defaults to the "behavior" attribute of
    *ak_array* when present. Otherwise, a *ValueError* is raised.

    By default, all subfields of *ak_array* are kept. For further control, *keep_fields*
    (*skip_fields*) can contain names or name patterns of fields that are kept (filtered).
    *keep_fields* has priority, i.e., when it is set, *skip_fields* is not considered.
    """
    if behavior is None:
        behavior = getattr(ak_array, "behavior", None) or coffea.nanoevents.methods.nanoaod.behavior
        if behavior is None:
            raise ValueError(
                f"behavior for type '{type_name}' is not set and not existing in input array",
            )

    # prepare field skipping
    if keep_fields and skip_fields:
        raise Exception("can only pass one of 'keep_fields' and 'skip_fields'")

    keep_field = lambda field: True
    if keep_fields or skip_fields:
        requested_fields = law.util.make_list(keep_fields or skip_fields)
        requested_fields = {
            field
            for field in ak_array.fields
            if law.util.multi_match(field, requested_fields)
        }
        keep_field = (
            (lambda field: field in requested_fields)
            if keep_fields else
            (lambda field: field not in requested_fields)
        )

    return ak.zip(
        {field: ak_array[field] for field in ak_array.fields if keep_field(field)},
        with_name=type_name,
        behavior=behavior,
    )


def layout_ak_array(data_array: np.array | ak.Array, layout_array: ak.Array) -> ak.Array:
    """
    Takes a *data_array* and structures its contents into the same structure as *layout_array*, with
    up to one level of nesting. In particular, this function can be used to create new awkward
    arrays from existing numpy arrays and forcing a known, potentially ragged shape to it. Example:

    .. code-block:: python

        a = np.array([1.0, 2.0, 3.0, 4.0, 5.0])
        b = ak.Array([[], [0, 0], [], [0, 0, 0]])

        c = layout_ak_array(a, b)
        # <Array [[], [1.0, 2.0], [], [3.0, 4.0, 5.0]] type='4 * var * float32'>
    """
    return ak.unflatten(ak.flatten(data_array, axis=None), ak.num(layout_array, axis=1), axis=0)


def flat_np_view(ak_array: ak.Array, axis: int = 1) -> np.array:
    """
    Takes an *ak_array* and returns a fully flattened numpy view. The flattening is applied along
    *axis*. See *ak.flatten* for more info.

    .. note::
        Changes applied in-place to that view are transferred to the original *ak_array*, but
        **only** when the axis is not *None* but an integer value. For this reason, passing
        ``axis=None`` will cause an exception to be thrown.
    """
    if axis is None:
        raise ValueError(
            "axis must not be None as changes applied the returned view will not propagate to the ",
            "original awkward array",
        )

    return np.asarray(ak.flatten(ak_array, axis=axis))


def ak_copy(ak_array: ak.Array) -> ak.Array:
    """
    Workaround for ``ak.copy`` which currently fails to copy arrays with coffea nano-style behavior
    attached to them. As soon as this is functional again, this function should be deprecated and
    removed.
    """
    return layout_ak_array(np.array(ak.flatten(ak_array)), ak_array)


class RouteFilter(object):
    """
    Shallow helper class that handles removal of routes in an awkward array that do not match those
    in *keep_routes*. Each route can either be a :py:class:`Route` instance, or anything that is
    accepted by its constructor. Example:

    .. code-block:: python

        route_filter = RouteFilter(["Jet.pt", "Jet.eta"])
        events = route_filter(events)

        print(get_ak_routes(events))
        # [
        #    "Jet.pt",
        #    "Jet.eta",
        # ]

    .. py:attribute:: keep_routes
       type: list

       The routes to keep.

    .. py:attribute:: remove_routes
       type: None, set

       A set of :py:class:`Route` instances that are removed, defined after the first call to this
       instance.
    """

    def __init__(self, keep_routes: Sequence[Route | str]):
        super().__init__()

        self.keep_routes = list(keep_routes)
        self.remove_routes = None

    def __call__(self, ak_array: ak.Array) -> ak.Array:
        # manually remove colums that should not be kept
        if self.remove_routes is None:
            # convert routes to keep into string columns for pattern checks
            keep_columns = [Route(route).column for route in self.keep_routes]

            # determine routes to remove
            self.remove_routes = {
                route
                for route in get_ak_routes(ak_array)
                if not law.util.multi_match(route.column, keep_columns)
            }

        # apply the filtering
        for route in self.remove_routes:
            ak_array = remove_ak_column(ak_array, route)

        return ak_array


class ArrayFunction(Derivable):
    """
    Base class for function wrappers that act on arrays and keep track of used as well as produced
    columns, as close as possible to the actual implementation. ArrayFunction's can express the
    dependence between one another (either via used or produced columns) (1) and they can invoke one
    another for the purpose of modularity (2). Knowledge of the columns to load (save) is especially
    useful when opening (writing) files and selecting the content to deserialize (serialize).

    To understand the internals of both (1) and (2), it is imperative to distinguish between
    ArrayFunction subclasses and their instances, as shown in the example below.

    .. code-block:: python

        class my_func(ArrayFunction):
            uses = {"Jet.pt"}
            produces = {"Jet.pt2"}

            def call_func(self, events):
                events["Jet", "pt"] = events.Jet.pt ** 2

        class my_other_func(ArrayFunction):
            uses = {my_func}
            produces = {"Jet.pt4"}

            def call_func(self, events):
                # call the correct my_func instance
                events = self[my_func](events)

                events["Jet", "pt4"] = events.Jet.pt2 ** 2

        # call my_other_func on a chunk of events
        inst = my_other_func()
        inst(events)

    ArrayFunction's declare dependence between one another through class-level sets *uses* and
    *produces*. This allows for the construction of an internal callstack. Once an ArrayFunction is
    instantiated, all dependent objects in this callstack are instantiated as well and stored
    internally mapped to their class. This is strictly required as ArrayFunctions, and most likely
    their subclasses, can have a state (a set of instance-level members that are allowed to differ
    between instances). The instance of a dependency can be accessed via item syntax
    (``self[my_func]`` above).

    .. note::

        The above example uses explicit subclassing, but most certainly this might never be used in
        practice. Instead, please consider using a decorator to wrap the main callable as done by
        the :py:class:`Calibrator`, :py:class:`Selector` and :py:class:`Producer` interfaces.

    *uses* and *produces* should be strings denoting a column in dot format or a :py:class:`Route`
    instance, other :py:class:`ArrayFunction` instances, or a sequence or set of the two. On
    instance-level, the full sets of :py:attr:`used_columns` and :py:attr:`produced_columns` are
    simply resolvable through attributes.

    *call_func* defines the function being invoked when the instance is *called*. An additional
    initialization function can be wrapped through a decorator (similiar to ``property`` setters) as
    shown in the example below. They constitute a mechanism to update the :py:attr:`uses` and
    :py:attr:`produces` sets to declare dependencies in a more dynamic way.

    .. code-block:: python

        @my_other_func.init
        def my_other_func_init(self: ArrayFunction):
            self.uses.add(my_func)

        # the above adds an initialization function to the already created class my_other_func,
        # but the same could also be achived by just declaring an instance method *init_func* as
        # part of the class definition above

    Another function that can be dynamically assined (or simply implemented in the subclass) is
    *skip_func*. If set, it is assumed to be a function that returns a bool, deciding on whether to
    include this :py:class:`ArrayFunction` in the dependencies of other instances. The decorator

    In the example above, *my_other_func* declares a dependence on *my_func* by listing it in
    *uses*. This means that *my_other_func* uses the columns that *my_func* also uses. The same
    logic applies for *produces*. To make this dependence more explicit, the entry could also be
    changed to ``my_func.USES`` which results in the same behavior, or ``my_func.PRODUCES`` to
    reverse it - *my_other_func* would define that it is **using** the columns that *my_func*
    **produces**. Omitting these flags is identical to using (e.g.) ``my_func.AUTO``.

    .. py:classattribute:: uses
       type: set

       The set of used column names or other dependencies to recursively resolve the names of used
       columns.

    .. py:classattribute:: produces
       type: set

       The set of produced column names or other dependencies to recursively resolve the names of
       produced columns.

    .. py:classattribute:: AUTO
       type: ArrayFunction.IOFlag

       Flag that can be used in nested dependencies between array functions to denote automatic
       resolution of column names.

    .. py:classattribute:: USES
       type: ArrayFunction.IOFlag

       Flag that can be used in nested dependencies between array functions to denote columns names
       in the :py:attr:`uses` set.

    .. py:classattribute:: PRODUCES
       type: ArrayFunction.IOFlag

       Flag that can be used in nested dependencies between array functions to denote columns names
       in the :py:attr:`produces` set.

    .. py:attribute:: uses_instances
       type: set

       The set of used column names or instantiated dependencies to recursively resolve the names of
       used columns. Set during the deferred initialization.

    .. py:attribute:: produces_instances
       type: set

       The set of produces column names or instantiated dependencies to recursively resolve the
       names of produced columns. Set during the deferred initialization.

    .. py:attribute:: deps
       type: dict

       The callstack of dependencies, i.e., a dictionary mapping dependent classes to their
       instances as to be used by *this* instance. Item access on this instance is forwarded to this
       object.

    .. py:attribute:: deps_kwargs
       type: dict

       Optional keyword arguments mapped to dependent classes that are forwarded to their
       initialization.

    .. py::attribute:: used_columns
       type: set
       read-only

       The resolved, flat set of used column names.

    .. py::attribute:: produced_columns
       type: set
       read-only

       The resolved, flat set of produced column names.

    .. py:attribute:: call_func
       type: callable

       The wrapped function to be called on arrays.

    .. py:attribute: init_func
       type: callable

       The registered function defining what to update, or *None*.

    .. py:attribute: skip_func
       type: callable

       The registered function defining when to skip this instance while building dependencies of
       other instances.
    """

    # class-level attributes as defaults
    call_func = None
    init_func = None
    skip_func = None
    uses = set()
    produces = set()
    check_columns_present = None
    _dependency_sets = {"uses", "produces"}
    log_runtime = law.config.get_expanded_boolean("analysis", "log_array_function_runtime")

    # flags for declaring inputs (via uses) or outputs (via produces)
    class IOFlag(enum.Flag):
        AUTO = enum.auto()
        USES = enum.auto()
        PRODUCES = enum.auto()

    # shallow wrapper around an objects (a class or instance) and an IOFlag
    Flagged = namedtuple("Flagged", ["wrapped", "io_flag"])

    @classproperty
    def AUTO(cls) -> Flagged:
        """
        Returns a :py:attr:`Flagged` object, wrapping this class and the AUTO flag.
        """
        return cls.Flagged(cls, cls.IOFlag.AUTO)

    @classproperty
    def USES(cls) -> Flagged:
        """
        Returns a :py:attr:`Flagged` object, wrapping this class and the USES flag.
        """
        return cls.Flagged(cls, cls.IOFlag.USES)

    @classproperty
    def PRODUCES(cls) -> Flagged:
        """
        Returns a :py:attr:`Flagged` object, wrapping this class and the PRODUCES flag.
        """
        return cls.Flagged(cls, cls.IOFlag.PRODUCES)

    @classmethod
    def init(cls, func: Callable[[], None]) -> None:
        """
        Decorator to wrap a function *func* that should be registered as :py:meth:`init_func`
        which is used to initialize *this* instance dependent on specific task attributes. The
        function should not accept positional arguments.

        The decorator does not return the wrapped function.
        """
        cls.init_func = func

    @classmethod
    def skip(cls, func: Callable[[], bool]) -> None:
        """
        Decorator to wrap a function *func* that should be registered as :py:meth:`skip_func`
        which is used to decide whether *this* instance should be skipped during the building of
        dependency trees in other :py:class:`ArrayFunction`'s.

        The function should not accept positional arguments and return a boolean.
        """
        cls.skip_func = func

    def __init__(
        self,
        call_func: Callable | None = law.no_value,
        init_func: Callable | None = law.no_value,
        skip_func: Callable | None = law.no_value,
        deferred_init: bool | None = True,
        instance_cache: dict | None = None,
        log_runtime: bool | None = None,
        **kwargs,
    ):
        super().__init__()

        # add class-level attributes as defaults for unset arguments (no_value)
        if call_func == law.no_value:
            call_func = self.__class__.call_func
        if init_func == law.no_value:
            init_func = self.__class__.init_func
        if skip_func == law.no_value:
            skip_func = self.__class__.skip_func
        if log_runtime is not None:
            self.log_runtime = log_runtime

        # when a custom funcs are passed, bind them to this instance
        if call_func:
            self.call_func = call_func.__get__(self, self.__class__)
        if init_func:
            self.init_func = init_func.__get__(self, self.__class__)
        if skip_func:
            self.skip_func = skip_func.__get__(self, self.__class__)

        if self.check_columns_present is None:
            self.check_columns_present = self._dependency_sets
        elif not self.check_columns_present:
            self.check_columns_present = set()

        # create instance-level sets of dependent ArrayFunction classes,
        # optionally with priority to sets passed in keyword arguments
        for attr in self._dependency_sets:
            if attr in kwargs:
                try:
                    deps = set(law.util.make_list(kwargs.get(attr) or []))
                except TypeError as e:
                    e.args = (
                        f"cannot convert keyword argument '{attr}' passed to {self.__class__} "
                        f"to set: {e.args[0]}",
                    )
                    raise e
            else:
                try:
                    deps = set(law.util.make_list(getattr(self.__class__, attr)))
                except TypeError as e:
                    e.args = (
                        f"cannot convert class attribute '{attr}' of {self.__class__} "
                        f"to set: {e.args[0]}",
                    )
                    raise e
            setattr(self, attr, deps)

            # also register a set for storing instances, filled in create_dependencies
            setattr(self, f"{attr}_instances", set())

        # dictionary of dependency class to instance, set in create_dependencies
        self.deps = DotDict()

        # dictionary of keyword arguments mapped to dependenc classes to be forwarded to their init
        self.deps_kwargs = DotDict()

        # deferred part of the initialization
        if deferred_init:
            self.deferred_init(instance_cache=instance_cache)

    def __getitem__(self, dep_cls: DerivableMeta) -> ArrayFunction:
        """
        Item access to dependencies.
        """
        return self.deps[dep_cls]

    def deferred_init(self, instance_cache: dict | None = None) -> dict:
        """
        Controls the deferred part of the initialization process.
        """
        # create dependencies once
        instance_cache = instance_cache or {}
        self.create_dependencies(instance_cache)

        # run this instance's init function which might update dependent classes
        if callable(self.init_func):
            self.init_func()

        # instantiate dependencies again, but only perform updates
        self.create_dependencies(instance_cache, only_update=True)

        return instance_cache

    def create_dependencies(
        self,
        instance_cache: dict,
        only_update: bool = False,
    ) -> None:
        """
        Walks through all dependencies configured in the :py:attr:`_dependency_sets` and fills
        :py:attr:`deps` as well as separate sets, corresponding to the classes defined in
        :py:attr:`_dependency_sets` (e.g. :py:attr:`uses` -> :py:attr:`uses_instances`).

        *instance_cache* is a dictionary that is serves as a cache to prevent same classes being
        instantiated multiple times.
        """
        def add_dep(cls_or_inst):
            is_cls = ArrayFunction.derived_by(cls_or_inst)
            cls = cls_or_inst if is_cls else cls_or_inst.__class__
            if not only_update or cls not in self.deps:
                # create or get the instance
                if is_cls:
                    # use the cache
                    if cls not in instance_cache:
                        # create the instance first without its deps, then cache it but do not
                        # create its own deps yet within the deferred init
                        inst = self.instantiate_dependency(cls, deferred_init=False)
                        instance_cache[cls] = inst
                    inst = instance_cache[cls]
                else:
                    inst = cls_or_inst

                # optionally skip the instance
                if callable(inst.skip_func) and inst.skip_func():
                    self.deps.pop(cls, None)
                    return None

                # run the deferred init that creates its own deps
                inst.deferred_init(instance_cache)

                # store it
                self.deps[cls] = inst

            return self.deps[cls]

        # track dependent classes that are handled in the following
        added_deps = []

        for attr in self._dependency_sets:
            # get the current set of instances, potentially clearing existing ones
            instances = getattr(self, f"{attr}_instances")
            instances.clear()

            # go through all dependent objects and create instances of classes, considering caching
            for obj in getattr(self, attr):
                if ArrayFunction.derived_by(obj) or isinstance(obj, ArrayFunction):
                    obj = add_dep(obj)
                    if obj:
                        added_deps.append(obj.__class__)
                        instances.add(obj)
                elif isinstance(obj, self.Flagged):
                    obj = self.Flagged(add_dep(obj.wrapped), obj.io_flag)
                    if obj:
                        added_deps.append(obj.wrapped.__class__)
                        instances.add(obj)
                else:
                    obj = copy.deepcopy(obj)
                    if obj:
                        instances.add(obj)

        # synchronize dependencies
        # this might remove deps that were present in self.deps already before this method is called
        # but that were not added in the loop above
        if only_update:
            for cls in list(self.deps.keys()):
                if cls not in added_deps:
                    del self.deps[cls]

    def instantiate_dependency(self, cls: DerivableMeta, **kwargs: Any) -> ArrayFunction:
        """
        Controls the instantiation of a dependency given by its *cls* and arbitrary *kwargs*. The
        latter update optional keyword arguments in :py:attr:`self.deps_kwargs` and are then
        forwarded to the instantiation.
        """
        # merge kwargs with those in deps_kwargs
        deps_kwargs = self.deps_kwargs.get(cls) or {}
        if deps_kwargs:
            kwargs = law.util.merge_dicts(deps_kwargs, kwargs)

        return cls(**kwargs)

    def get_dependencies(self, include_others: bool = False) -> set[ArrayFunction | Any]:
        """
        Returns a set of instances of all dependencies. When *include_others* is *True*, also
        non-ArrayFunction types are returned.
        """
        deps = set()

        for attr in self._dependency_sets:
            for obj in getattr(self, f"{attr}_instances"):
                if isinstance(obj, self.Flagged):
                    obj = obj.wrapped
                if isinstance(obj, ArrayFunction):
                    deps.add(obj)
                elif include_others:
                    deps.add(obj)

        return deps

    def _get_columns(
        self,
        io_flag: IOFlag,
        _cache: set | None = None,
        dependencies: bool = True,
    ) -> set[str]:
        if io_flag == self.IOFlag.AUTO:
            raise ValueError("io_flag in internal _get_columns method must not be AUTO")

        # start with an empty set
        columns = set()

        # init the call cache
        if _cache is None:
            _cache = set()

        # declare _this_ call cached
        _cache.add(self.Flagged(self, io_flag))

        # add columns of all dependent objects
        for obj in (self.uses_instances if io_flag == self.IOFlag.USES else self.produces_instances):
            if isinstance(obj, (ArrayFunction, self.Flagged)):
                # don't propagate to dependencies
                if not dependencies:
                    continue

                flagged = obj
                if isinstance(obj, ArrayFunction):
                    flagged = self.Flagged(obj, io_flag)
                elif obj.io_flag == self.IOFlag.AUTO:
                    flagged = self.Flagged(obj.wrapped, io_flag)
                # skip when already cached
                if flagged in _cache:
                    continue
                # add the columns
                columns |= flagged.wrapped._get_columns(flagged.io_flag, _cache=_cache)
            else:
                columns.add(obj)

        return columns

    def _get_used_columns(self, _cache: set | None = None) -> set[str]:
        return self._get_columns(io_flag=self.IOFlag.USES, _cache=_cache)

    @property
    def used_columns(self) -> set[str]:
        return self._get_used_columns()

    def _get_produced_columns(self, _cache: set | None = None) -> set[str]:
        return self._get_columns(io_flag=self.IOFlag.PRODUCES, _cache=_cache)

    @property
    def produced_columns(self) -> set[str]:
        return self._get_produced_columns()

    def _check_columns(self, ak_array: ak.Array, io_flag: IOFlag) -> None:
        """
        Check if awkward array contains at least one column matching each
        entry in 'uses' or 'produces' and raise Exception if none were found.
        """

        columns = self._get_columns(
            io_flag=io_flag,
            # only check own columns
            dependencies=False,
        )

        missing = set()
        for column in columns:
            found = ak_array.layout.form.select_columns(column).columns()
            if not found:
                missing.add(column)

        if missing:
            action = (
                "receive" if io_flag == self.IOFlag.USES else
                "produce" if io_flag == self.IOFlag.PRODUCES else
                "find"
            )
            missing = ", ".join(sorted(missing))
            raise Exception(
                f"'{self.cls_name}' did not {action} any columns matching: {missing}",
            )

    def __call__(self, *args, **kwargs):
        """
        Forwards the call to :py:attr:`call_func` with all *args* and *kwargs*. An exception is
        raised if :py:attr:`call_func` is not callable.
        """
        # check if the call_func is callable
        if not callable(self.call_func):
            raise Exception(f"call_func of {self} is not callable")

        # raise in case the call is actually being skipped
        if callable(self.skip_func) and self.skip_func():
            raise Exception(
                f"skip_func of {self} returned True, cannot invoke call_func; skip_func code: \n\n"
                f"{get_source_code(self.skip_func, indent=4)}",
            )

        # assume first argument is event array and
        # check that the 'used' columns are present
        if "uses" in self.check_columns_present:
            # when args is empty (when this method was called with keyword arguments only),
            # use the first keyword argument
            first_arg = args[0] if args else list(kwargs.values())[0]
            self._check_columns(first_arg, self.IOFlag.USES)

        # call and time the wrapped function
        t1 = time.perf_counter()
        try:
            results = self.call_func(*args, **kwargs)
        finally:
            if self.log_runtime:
                duration = time.perf_counter() - t1
                logger_perf.info(
                    f"runtime of '{self.cls_name}': {law.util.human_duration(seconds=duration)}",
                )

        # assume result is an event array or tuple with
        # an event array as the first element and
        # check that the 'produced' columns are present
        if "produces" in self.check_columns_present:
            result = results[0] if isinstance(results, (tuple, list)) else results
            self._check_columns(result, self.IOFlag.PRODUCES)

        return results


class TaskArrayFunction(ArrayFunction):
    """
    Subclass of :py:class:`ArrayFunction` providing an interface to certain task features such as
    declaring dependent or produced shifts, task requirements, and defining a custom setup
    function. In addition, there is the option to update all these configurations based on task
    attributes.

    *shifts* can be defined similarly to columns to use and/or produce in the
    :py:class:`ArrayFunction` base class. It can be a sequence or set of shift names, or dependent
    TaskArrayFunction's. Similar to :py:attr:`used_columns` and :py:attr:`produced_columns`,
    the :py:attr:`all_shifts` property returns a flat set of all shifts, potentially resolving
    information from dependencies registered in `py:attr:`uses`, `py:attr:`produces` and
    `py:attr:`shifts` itself.

    As opposed to more basic :py:class:`ArrayFunction`'s, instances of *this* class have a direct
    interface to tasks and can influence their behavior - and vice-versa. For this purpose, custom
    task requirements, and a setup of objects resulting from these requirements can be defined in a
    similar, programmatic way. Also, they might define an optional *sandbox* that is required to run
    this array function.

    Exmple:

    .. code-block:: python

        class my_func(ArrayFunction):
            uses = {"Jet.pt"}
            produces = {"Jet.pt_weighted"}

            def call_func(self, events):
                # self.weights is defined below
                events["Jet", "pt_weighted"] = events.Jet.pt * self.weights

        # define requirements that (e.g.) compute the weights
        @my_func.requires
        def requires(self, reqs):
            # fill the requirements dict
            reqs["weights_task"] = SomeWeightsTask.req(self.task)
            reqs["columns_task"] = SomeColumnsTask.req(self.task)

        # define the setup step that loads event weights from the required task
        @my_func.setup
        def setup(self, reqs, inputs, reader_targets):
            # load the weights once, inputs is corresponding to what we added to reqs above
            weights = inputs["weights_task"].load(formatter="json")

            # save them as an instance attribute
            self.weights = weights

            # fill the reader_targets to be added in an event chunk loop
            reder_targets["my_columns"] = inputs["columns_task"]["columns"]

        # call my_func on a chunk of events
        inst = my_func()
        inst(events)

    For a possible implementation, see :py:mod:`columnflow.production.pileup`.

    .. note::

        The above example uses explicit subclassing, mixed with decorator usage to extend the class.
        This is most certainly never used in practice. Instead, please either consider defining the
        class the normal way, or use a decorator to wrap the main callable first and by that
        creating the class as done by the :py:class:`Calibrator`, :py:class:`Selector` and
        :py:class:`Producer` interfaces.

    .. py:classattribute:: shifts
       type: set

       The set of dependent or produced shifts, or other dependencies to recursively resolve the
       names of shifts.

    .. py:attribute:: shifts_instances
       type: set

       The set of shift names or instantiated dependencies to recursively resolve the names of
       shifts. Set during the deferred initialization.

    .. py:attribute:: all_shifts
       type: set
       read-only

       The resolved, flat set of dependent or produced shifts.

    .. py:attribute: requires_func
       type: callable

       The registered function defining requirements, or *None*.

    .. py:attribute:: setup_func
       type: callable

       The registered function performing the custom setup step, or *None*.

    .. py:attribute:: sandbox
       type: str, None

       A optional string referring to a sandbox that is required to run this array function.

    .. py:attribute:: call_force
       type: None, bool

       When a bool, this flag decides whether calls of this instance are cached. However, note that
       when the *call_force* flag passed to :py:meth:`__call__` is specified, it has precedence over
       this attribute.
    """

    # class-level attributes as defaults
    requires_func = None
    setup_func = None
    sandbox = None
    call_force = None
    shifts = set()
    _dependency_sets = ArrayFunction._dependency_sets | {"shifts"}

    @classmethod
    def requires(cls, func: Callable[[dict], None]) -> None:
        """
        Decorator to wrap a function *func* that should be registered as :py:meth:`requires_func`
        which is used to define additional task requirements. The function should accept one
        positional argument:

            - *reqs*, a dictionary into which requirements should be inserted.

        The decorator does not return the wrapped function.

        .. note::

            When the task invoking the requirement is workflow, be aware that both the actual
            workflow instance as well as branch tasks might call the wrapped function. When the
            requirements should differ between them, make sure to use the
            :py:meth:`BaseWorkflow.is_workflow` and :py:meth:`BaseWorkflow.is_branch` methods to
            distinguish the cases.
        """
        cls.requires_func = func

    @classmethod
    def setup(cls, func: Callable[[dict], None]) -> None:
        """
        Decorator to wrap a function *func* that should be registered as :py:meth:`setup_func`
        which is used to perform a custom setup of objects. The function should accept two
        positional arguments:

            - *reqs*, a dictionary containing the required tasks as defined by the custom
              :py:meth:`requires_func`.
            - *inputs*, a dictionary containing the outputs created by the tasks in *reqs*.
            - *reader_targets*, an InsertableDict containing the targets to be included
              in an event chunk loop

        The decorator does not return the wrapped function.
        """
        cls.setup_func = func

    def __init__(
        self,
        *args,
        requires_func: Callable | None = law.no_value,
        setup_func: Callable | None = law.no_value,
        sandbox: str | None = law.no_value,
        call_force: bool | None = law.no_value,
        inst_dict: dict | None = None,
        **kwargs,
    ):
        # store the inst dict with arbitrary attributes that are forwarded to dependency creation
        self.inst_dict = dict(inst_dict or {})

        super().__init__(*args, **kwargs)

        # add class-level attributes as defaults for unset arguments (no_value)
        if requires_func == law.no_value:
            requires_func = self.__class__.requires_func
        if setup_func == law.no_value:
            setup_func = self.__class__.setup_func
        if sandbox == law.no_value:
            sandbox = self.__class__.sandbox
        if call_force == law.no_value:
            call_force = self.__class__.call_force

        # when custom funcs are passed, bind them to this instance
        if requires_func:
            self.requires_func = requires_func.__get__(self, self.__class__)
        if setup_func:
            self.setup_func = setup_func.__get__(self, self.__class__)

        # other attributes
        self.sandbox = sandbox
        self.call_force = call_force

        # cached results of the main call function per thread id
        self._result_cache = {}
        self._result_cache_lock = threading.RLock()

    def __getattr__(self, attr: str) -> Any:
        """
        Attribute access to objects named *attr* in the :py:attr:`inst_dict`.
        """
        if attr in self.inst_dict:
            return self.inst_dict[attr]

        raise AttributeError(f"'{self.__class__.__name__}' object has no attribute '{attr}'")

    def instantiate_dependency(self, cls: DerivableMeta, **kwargs: Any) -> TaskArrayFunction:
        """
        Controls the instantiation of a dependency given by its *cls* and arbitrary *kwargs*,
        updated by *this* instances :py:attr:`inst_dict`.
        """
        # add inst_dict when cls is a TaskArrayFunction itself
        if TaskArrayFunction.derived_by(cls):
            kwargs.setdefault("inst_dict", self.inst_dict)

        return super().instantiate_dependency(cls, **kwargs)

    def _get_cached_result(self) -> Any | law.NoValue:
        """
        Returns the last cached result or :py:attr:`law.no_value` if no cached result was found.
        """
        with self._result_cache_lock:
            return self._result_cache.get(threading.get_ident(), law.no_value)

    def _cache_result(self, obj: Any) -> None:
        """
        Adds a new result *obj* to the cache.
        """
        with self._result_cache_lock:
            self._result_cache[threading.get_ident()] = obj

    def _clear_cache(self, dependencies: bool = False) -> None:
        """
        Removes any previously cached result. When *dependencies* is *True*, caches of all
        dependencies are cleared recursively.
        """
        with self._result_cache_lock:
            self._result_cache.pop(threading.get_ident(), None)

        # also clear dependencies
        if dependencies:
            for obj in self.get_dependencies():
                if isinstance(obj, TaskArrayFunction):
                    obj._clear_cache(dependencies=dependencies)

    def _get_all_shifts(self, _cache: set | None = None) -> set[str]:
        # init the call cache
        if _cache is None:
            _cache = set()

        # add shifts and consider _this_ call cached
        shifts = {
            shift
            for shift in self.shifts
            if not isinstance(shift, (ArrayFunction, self.Flagged))
        }
        _cache.add(self)

        # add shifts of all dependent objects
        for obj in self.get_dependencies(include_others=False):
            if isinstance(obj, TaskArrayFunction):
                if obj not in _cache:
                    _cache.add(obj)
                    shifts |= obj._get_all_shifts(_cache=_cache)

        return shifts

    @property
    def all_shifts(self) -> set[str]:
        return self._get_all_shifts()

    def run_requires(
        self,
        reqs: dict | None = None,
        _cache: set | None = None,
    ) -> dict:
        """
        Recursively runs the :py:meth:`requires_func` of this instance and all dependencies. *reqs*
        defaults to an empty dictionary which should be filled to store the requirements.
        """
        # default requirements
        if reqs is None:
            reqs = {}

        # create the call cache
        if _cache is None:
            _cache = set()

        # run this instance's requires function
        if callable(self.requires_func):
            self.requires_func(reqs)

        # run the requirements of all dependent objects
        for dep in self.get_dependencies():
            if dep not in _cache:
                _cache.add(dep)
                dep.run_requires(reqs=reqs, _cache=_cache)

        return reqs

    def run_setup(
        self,
        reqs: dict,
        inputs: dict,
        reader_targets: InsertableDict[str, law.FileSystemFileTarget] | None = None,
        _cache: set | None = None,
    ) -> dict[str, law.FileSystemTarget]:
        """
        Recursively runs the :py:meth:`setup_func` of this instance and all dependencies. *reqs*
        corresponds to the requirements created by :py:func:`run_requires`, and *inputs* are their
        outputs. *reader_targets* defaults to an empty InsertableDict which should be filled to store targets
        of columnar data that are to be included in an event chunk loop
        """
        # default column targets
        if reader_targets is None:
            reader_targets = {}

        # create the call cache
        if _cache is None:
            _cache = set()

        # run this instance's setup function
        if callable(self.setup_func):
            self.setup_func(reqs, inputs, reader_targets)

        # run the setup of all dependent objects
        for dep in self.get_dependencies():
            if dep not in _cache:
                _cache.add(dep)
                dep.run_setup(reqs, inputs, reader_targets, _cache=_cache)

        return reader_targets

    def __call__(
        self,
        *args,
        call_force: bool | None = None,
        **kwargs,
    ) -> Any:
        """
        Calls the wrapped :py:meth:`call_func` with all *args* and *kwargs*. The latter is updated
        with :py:attr:`call_kwargs` when set, but giving priority to existing *kwargs*.

        By default, all return values are cached per thread identifier while dependent
        :py:class:`TaskArrayFunction`s are evaluted. This can be bypassed if either *call_force* is
        *True*, or when it is *None* and the :py:attr:`call_force` attribute of this instance is
        *True*.
        """
        clear_cache = kwargs.get("clear_cache", True)
        kwargs["clear_cache"] = False

        # call_force default
        if call_force is None:
            call_force = self.call_force

        # get the cached result
        result = self._get_cached_result()

        # do the actual call
        update = call_force or result is law.no_value
        if update:
            result = super().__call__(*args, **kwargs)

<<<<<<< HEAD
        # clear or update the cache
        if clear_cache:
            self._clear_cache(dependencies=True)
        elif update:
            self._cache_result(result)
=======
        # stack all kwargs
        kwargs = {**kwargs, "call_cache": call_cache}
>>>>>>> 56b88832

        return result


class NoThreadPool(object):
    """
    Dummy implementation that mimics parts of the usual thread pool interface but instead of
    offloading to threads, functions are instantly invoked in the caller (main) thread.
    """

    class SyncResult(object):

        def __init__(self, return_value: Any):
            super().__init__()
            self.return_value = return_value

        def ready(self) -> bool:
            return True

        def get(self) -> Any:
            return self.return_value

    def __init__(self, processes):
        super().__init__()

        self.processes = processes
        self.opened = True

    def __enter__(self) -> NoThreadPool:
        if not self.opened:
            raise Exception(f"cannot enter closed {self.__class__.__name__}")

        return self

    def __exit__(self, exc_type, exc_value, traceback) -> None:
        self.close()

    def close(self) -> None:
        self.opened = False

    def terminate(self) -> None:
        return

    def apply_async(self, func, args=(), kwargs=None) -> SyncResult:
        if not self.opened:
            raise Exception(f"cannot apply_async on closed {self.__class__.__name__}")

        return self.SyncResult(func(*args, **(kwargs or {})))


class TaskQueue(object):
    """
    Simple task queue that saves functions and arguments to call them with in multiple queues,
    separated by priority level, as used in the :py:class:`ChunkedIOHandler`.
    """

    # task object
    Task = namedtuple("Task", ["func", "args", "kwargs"])

    def __init__(self):
        super().__init__()

        self._tasks = {}

    def __bool__(self):
        return bool(self._tasks)

    def add(
        self,
        func: Callable,
        args: tuple = (),
        kwargs: dict | None = None,
        priority: int = 0,
    ) -> None:
        """
        Adds a callable *func* that will be executed with *args* and *kwargs* into the queue of
        tasks to process in multiple threads with a certain *priority*.
        """
        if priority not in self._tasks:
            self._tasks[priority] = []

        self._tasks[priority].append(self.Task(func, args, kwargs or {}))

    def get_next(self) -> tuple | None:
        """
        Returns the next task to be executed (see :py:meth:`add_task`), or *None* in case the task
        queue is empty.
        """
        if not self._tasks:
            return None

        # get the maximum existing priority
        prio = max(self._tasks)

        # get the first task
        task = self._tasks[prio].pop(0)

        # remove the list for that priority when empty
        if not self._tasks[prio]:
            del self._tasks[prio]

        return task


class DaskArrayReader(object):
    """
    Class that wraps a dask_awkward array and handles chunked reading via splitting and merging of
    materialized partitions. To allow memory efficient caching in case of overlaps between
    partitions on disk and chunks to be read (possibly with different sizes) this process is
    implemented as a one-time-only read operation. Hence, in situations where particular chunks need
    to be read more than once, another instance of this class should be used.
    """

    def __init__(self, path: str, open_options: dict | None = None):
        super().__init__()

        # open the file
        open_options = open_options or {}
        open_options["split_row_groups"] = False
        self.dak_array = dak.from_parquet(path, **open_options)
        self.path = path

        # fixed mapping of chunk to partition indices, created once in _materialize_via_partitions
        self.chunk_to_partitions = {}

        # temporary mapping of partition indices to cache information (chunks still to be handled
        # and a cached array) that changes during the read process in _materialize_via_partitions
        self.partition_cache = {
            p: DotDict(chunks=[], array=None)
            for p in range(self.dak_array.npartitions)
        }

        # locks to protect against RCs during read operations by different threads
        self.chunk_to_partitions_lock = threading.Lock()
        self.partition_locks = {p: threading.Lock() for p in range(self.dak_array.npartitions)}

    def __del__(self):
        self.close()

    def __len__(self) -> int:
        return len(self.dak_array)

    @property
    def closed(self) -> bool:
        return self.dak_array is None

    def close(self) -> None:
        # free memory and perform an eager, overly cautious gc round
        self.dak_array = None
        self.partition_cache.clear()
        gc.collect()

    def _materialize_via_partitions(
        self,
        chunk_index: int,
        entry_start: int,
        entry_stop: int,
        max_chunk_size: int,
    ) -> ak.array:
        """
        Strategy: read from disk with granularity given by partition divisions
            - use chunk info to determine which partitions need to be read
            - guard each read operation of a partition by locks
            - add materialized partitions that might overlap with another chunk in a temporary cache
            - remove cached partitions eagerly once it becomes clear that no chunk will need it
        """
        # fill the chunk -> partitions mapping once
        with self.chunk_to_partitions_lock:
            if not self.chunk_to_partitions:
                divs = self.dak_array.divisions
                # note: a hare-and-tortoise algorithm could be possible to get the mapping with less
                # than n^2 complexity, but for our case with ~30 chunks this should be ok (for now)
                n_chunks = int(math.ceil(len(self) / max_chunk_size))
                # in case there are no entries, ensure that at least one empty chunk is created
                for _chunk_index in range(max(n_chunks, 1)):
                    _entry_start = _chunk_index * max_chunk_size
                    _entry_stop = min(_entry_start + max_chunk_size, len(self))
                    partitions = []
                    for p, (p_start, p_stop) in enumerate(zip(divs[:-1], divs[1:])):
                        # note: check strict increase of chunk size to accommodate zero-length size
                        if p_stop <= _entry_start < _entry_stop:
                            continue
                        if p_start >= _entry_stop > _entry_start:
                            break
                        partitions.append(p)
                        self.partition_cache[p].chunks.append(_chunk_index)
                    self.chunk_to_partitions[_chunk_index] = partitions

        # read partitions one at a time and store parts that make up the chunk for concatenation
        parts = []
        for p in self.chunk_to_partitions[chunk_index]:
            # obtain the array
            with self.partition_locks[p]:
                # remove this chunk for the list of chunks to be handled
                self.partition_cache[p].chunks.remove(chunk_index)

                if self.partition_cache[p].array is None:
                    arr = self.dak_array.partitions[p].compute()
                    # add to cache when there is a chunk left that will need it
                    if self.partition_cache[p].chunks:
                        self.partition_cache[p].array = arr
                else:
                    arr = self.partition_cache[p].array
                    # remove from cache when there is no chunk left that would need it
                    if not self.partition_cache[p].chunks:
                        self.partition_cache[p].array = None

            # add part for concatenation using entry info
            div_start, div_stop = self.dak_array.divisions[p:p + 2]
            part_start = max(entry_start - div_start, 0)
            part_stop = min(entry_stop - div_start, div_stop - div_start)
            parts.append(arr[part_start:part_stop])

        # construct the full array
        arr = parts[0] if len(parts) == 1 else ak.concatenate(parts, axis=0)

        del parts
        gc.collect()

        return arr

    def materialize(self, *args, **kwargs) -> ak.array:
        # for now, it seems like the only method for materializing slices of dak arrays to ak arrays
        # is through invoking the "compute()" operation on partitions, and in fact, slicing on dak
        # arrays is not supported at this time (arr[start:stop] raises DaskAwkwardNotImplemented);
        # therefore, the only way to perform parallel, chunked read operations is through partitions
        # and while potentially being to coarse on disk, there might even be two advantages:
        # 1. in cf, there are typically no parquet files from external sources, but they are all
        #    created within cf and thus, they typical partition sizes exactly match the desired
        #    chunk size (as they were created in a chunked way and eventually merged), leading to
        #    zero overhead and no caching / overlap issues
        # 2. it seems far more performant to read full partitions from disk rather than parts of
        #    them (if possible at all) since meta data might have to be read in any case
        return self._materialize_via_partitions(*args, **kwargs)


class ChunkedIOHandler(object):
    """
    Allows reading one or multiple files and iterating through chunks of their content with
    multi-threaded read operations. Chunks and their positions (denoted by start and stop markers,
    and the index of the chunk itself) are accessed by iterating through a handler instance. Also,
    this handler allows interactions with the internal queue handling tasks in multiple-threads to
    effectively write output chunks within the same pool of threads.

    The content to load is configurable through *source*, which can be a file path or an opened file
    object, and a *source_type*, which defines how the *source* should be opened and traversed for
    chunking. See the classmethods ``open_...`` and ``read_...`` below for implementation details
    and :py:meth:`get_source_handlers` for a list of currently supported sources.

    Example:

    .. code-block:: python

        # iterate through a single file
        # (creating the handler and iterating through it in the same line)
        for chunk, position in ChunkedIOHandler("data.root", source_type="coffea_root"):
            # chunk is a NanoAODEventsArray as returned by read_coffea_root
            jet_pts = chunk.Jet.pt
            print(f"jet pts of chunk {chunk.index}: {jet_pts}")

    .. code-block:: python

        # iterate through multiple files simultaneously
        # (also, now creating the handler first and then iterating through it)
        with ChunkedIOHandler(
            ("data.root", "masks.parquet"),
            source_type=("coffea_root", "awkward_parquet"),
        ) as handler:
            for (chunk, masks), position in handler:
                # chunk is a NanoAODEventsArray as returned by read_coffea_root
                # masks is an awkward array as returned by read_awkward_parquet
                selected_jet_pts = chunk[masks].Jet.pt
                print(f"selected jet pts of chunk {chunk.index}: {selected_jet_pts}")

                # add a callback to the task queue, e.g. for saving a column
                handler.queue(ak.to_parquet, (selected_jet_pts, "some/path.parquet"))

    The maximum size of the chunks and the number of threads to load them can be configured through
    *chunk_size* and *pool_size*. Chunks are fully loaded into memory before they are yielded to be
    used in the main thread.

    In addition, *open_options* and *read_options* are forwarded to internal open and read
    implementations to further control and optimize IO. For instance, they can be configured to
    select only a subset of (nested) columns to read from disk. However, since this is highly
    dependent on the specific source type, *read_columns* can be defined as a set (!) of strings (in
    nano-style dot format) or :py:class:`Route` objects and is added to either *open_options* or
    *read_options* internally (source type dependent).

    If *source* refers to a single object, *source_type*, *open_options*, *read_options* and
    *read_columns* should be single values as well. Otherwise, if *source* is a sequence of sources,
    the other arguments can be sequences as well with the same length.

    During iteration, before chunks are yielded, an optional message *iter_message* is printed when
    set, receiving the respective :py:class:`ChunkedIOHandler.ChunkPosition` as the field *pos* for
    formatting.
    """

    # source handler container
    SourceHandler = namedtuple(
        "SourceHandler",
        ["type", "open", "close", "read"],
    )

    # chunk position container
    ChunkPosition = namedtuple(
        "ChunkPosition",
        ["index", "entry_start", "entry_stop", "max_chunk_size"],
    )

    # read result container
    ReadResult = namedtuple(
        "ReadResult",
        ["chunk", "chunk_pos"],
    )

    def __init__(
        self,
        source: Any,
        source_type: str | Sequence[str] | None = None,
        chunk_size: int = law.config.get_expanded_int("analysis", "chunked_io_chunk_size", 50000),
        pool_size: int = law.config.get_expanded_int("analysis", "chunked_io_pool_size", 4),
        open_options: dict | Sequence[dict] | None = None,
        read_options: dict | Sequence[dict] | None = None,
        read_columns: set | Sequence[set] | None = None,
        iter_message: str = "handling chunk {pos.index}",
        debug: bool = law.config.get_expanded_boolean("analysis", "chunked_io_debug", False),
    ):
        super().__init__()

        # multiple inputs?
        is_multi = lambda obj: isinstance(obj, (list, tuple))
        self.is_multi = is_multi(source)
        self.n_sources = len(source) if self.is_multi else 1

        # check source
        if not self.n_sources:
            raise Exception("at least one source must be defined")

        # helper to check multiplicities of some args
        def _check_arg(name, value):
            if self.is_multi:
                if not is_multi(value):
                    value = self.n_sources * [value]
                if len(value) != self.n_sources:
                    if len(value) != 1:
                        raise Exception(
                            f"length of {name} should match length of source ({self.n_sources}), "
                            f"but got {len(value)}",
                        )
                    value *= self.n_sources
            elif is_multi(value):
                raise Exception(
                    f"when source is not a sequence, {name} should neither, but got '{value}'",
                )
            return value

        # check args
        source_type = _check_arg("source_type", source_type)
        open_options = _check_arg("open_options", open_options)
        read_options = _check_arg("read_options", read_options)
        read_columns = _check_arg("read_columns", read_columns)

        # store input attributes
        self.source_list = list(source) if self.is_multi else [source]
        self.source_type_list = list(source_type) if self.is_multi else [source_type]
        self.open_options_list = list(open_options) if self.is_multi else [open_options]
        self.read_options_list = list(read_options) if self.is_multi else [read_options]
        self.read_columns_list = list(read_columns) if self.is_multi else [read_columns]
        self.chunk_size = chunk_size
        self.pool_size = max(pool_size, 1)
        self.iter_message = iter_message

        # attributes that are set in open(), close() or __iter__()
        self.source_objects = []
        self.n_entries = None
        self.task_queue = TaskQueue()
        self.pool_cls = multiprocessing.pool.ThreadPool
        self.pool = None

        # debug settings
        if debug:
            logger.info(
                f"{self.__class__.__name__} set to debug mode, using in-thread pool with size 1",
            )
            self.pool_size = 1
            self.pool_cls = NoThreadPool

        # determine type, open and read functions per source
        self.source_handlers = [
            self.get_source_handler(source_type, source)
            for source_type, source in zip(self.source_type_list, self.source_list)
        ]

    @classmethod
    def create_chunk_position(
        cls,
        n_entries: int,
        chunk_size: int,
        chunk_index: int,
    ) -> ChunkPosition:
        """
        Creates and returns a *ChunkPosition* object based on the total number of entries
        *n_entries*, the maximum *chunk_size*, and the index of the chunk *chunk_index*.
        """
        # determine the start of stop of this chunk
        if n_entries == 0:
            entry_start = 0
            entry_stop = 0
        else:
            entry_start = chunk_index * chunk_size
            entry_stop = min((chunk_index + 1) * chunk_size, n_entries)

        return cls.ChunkPosition(chunk_index, entry_start, entry_stop, chunk_size)

    @classmethod
    def get_source_handler(
        cls,
        source_type: str | None,
        source: Any | None,
    ) -> SourceHandler:
        """
        Takes a *source_type* (see list below) and gathers information about how to open, read
        content from, and close a specific source, and returns that information in a named
        *SourceHandler* tuple.

        When *source_type* is *None* but an arbitrary *source* is set, the type is derived from that
        object, and an exception is raised in case no type can be inferred.

        Currently supported source types are:

            - "uproot_root"
            - "coffea_root"
            - "coffea_parquet"
            - "awkward_parquet"
        """
        if source_type is None:
            if isinstance(source, uproot.ReadOnlyDirectory):
                # uproot file
                source_type = "uproot_root"
            elif isinstance(source, str):
                # file path, guess based on extension
                if source.endswith(".root"):
                    # priotize coffea nano events
                    source_type = "coffea_root"
                elif source.endswith(".parquet"):
                    # priotize awkward nano events
                    source_type = "awkward_parquet"

            if not source_type:
                raise Exception(f"could not determine source_type from source '{source}'")

        if source_type == "uproot_root":
            return cls.SourceHandler(
                source_type,
                cls.open_uproot_root,
                cls.close_uproot_root,
                cls.read_uproot_root,
            )
        if source_type == "coffea_root":
            return cls.SourceHandler(
                source_type,
                cls.open_coffea_root,
                cls.close_coffea_root,
                cls.read_coffea_root,
            )
        if source_type == "coffea_parquet":
            return cls.SourceHandler(
                source_type,
                cls.open_coffea_parquet,
                cls.close_coffea_parquet,
                cls.read_coffea_parquet,
            )
        if source_type == "awkward_parquet":
            return cls.SourceHandler(
                source_type,
                cls.open_awkward_parquet,
                cls.close_awkward_parquet,
                cls.read_awkward_parquet,
            )

        raise NotImplementedError(f"unknown source_type '{source_type}'")

    @classmethod
    def open_uproot_root(
        cls,
        source: (
            str |
            uproot.ReadOnlyDirectory |
            tuple[str, str] |
            tuple[uproot.ReadOnlyDirectory, str]
        ),
        open_options: dict | None = None,
        read_columns: set[str | Route] | None = None,
    ) -> tuple[uproot.TTree, int]:
        """
        Opens an uproot tree from a root file at *source* and returns a 2-tuple *(tree, entries)*.
        *source* can be the path of the file, an already opened, readable uproot file (assuming the
        tree is called "Events"), or a 2-tuple whose second item defines the name of the tree to be
        loaded. When a new file is opened, it receives *open_options*. Passing *read_columns* has no
        effect.
        """
        tree_name = "Events"
        if isinstance(source, tuple) and len(source) == 2:
            source, tree_name = source
        if isinstance(source, str):
            # default open options
            open_options = open_options or {}
            open_options["object_cache"] = None
            open_options["array_cache"] = None
            open_options.setdefault("decompression_executor", None)
            open_options.setdefault("interpretation_executor", None)
            f = uproot.open(source, **open_options)
            tree = f[tree_name]
        elif isinstance(source, uproot.ReadOnlyDirectory):
            tree = source[tree_name]
        else:
            raise Exception(f"'{source}' cannot be opened as uproot_root")

        return (tree, tree.num_entries)

    @classmethod
    def close_uproot_root(
        cls,
        source_object: uproot.TTree,
    ) -> None:
        """
        Closes the file that contains the TTree *source_object*.
        """
        f = getattr(source_object, "file", None)
        if f is not None:
            f.close()

    @classmethod
    def read_uproot_root(
        cls,
        source_object: uproot.TTree,
        chunk_pos: ChunkPosition,
        read_options: dict | None = None,
        read_columns: set[str | Route] | None = None,
    ) -> ak.Array:
        """
        Given an uproot TTree *source_object*, returns an awkward array chunk referred to by
        *chunk_pos*. *read_options* are passed to ``uproot.TTree.arrays``. *read_columns* are
        converted to strings and, if not already present, added as field ``filter_name`` to
        *read_options*.
        """
        # default read options
        read_options = read_options or {}
        read_options["array_cache"] = None

        # inject read_columns
        if read_columns and "filter_name" not in read_options:
            filter_name = [Route(s).string_nano_column for s in read_columns]
            read_options["filter_name"] = filter_name

        chunk = source_object.arrays(
            entry_start=chunk_pos.entry_start,
            entry_stop=chunk_pos.entry_stop,
            **read_options,
        )

        return chunk

    @classmethod
    def open_coffea_root(
        cls,
        source: (
            str |
            uproot.ReadOnlyDirectory |
            tuple[str, str] |
            tuple[uproot.ReadOnlyDirectory, str]
        ),
        open_options: dict | None = None,
        read_columns: set[str | Route] | None = None,
    ) -> tuple[uproot.ReadOnlyDirectory, int]:
        """
        Opens an uproot file at *source* for subsequent processing with coffea and returns a 2-tuple
        *(uproot file, tree entries)*. *source* can be the path of the file, an already opened,
        readable uproot file (assuming the tree is called "Events"), or a 2-tuple whose second item
        defines the name of the tree to be loaded. *open_options* are forwarded to ``uproot.open``
        if a new file is opened. Passing *read_columns* has no effect.
        """
        tree_name = "Events"
        if isinstance(source, tuple) and len(source) == 2:
            source, tree_name = source
        if isinstance(source, str):
            # default open options
            open_options = open_options or {}
            open_options["object_cache"] = None
            open_options["array_cache"] = None
            source = uproot.open(source, **open_options)
            tree = source[tree_name]
        elif isinstance(source, uproot.ReadOnlyDirectory):
            tree = source[tree_name]
        else:
            raise Exception(f"'{source}' cannot be opened as coffea_root")

        return (source, tree.num_entries)

    @classmethod
    def close_coffea_root(
        cls,
        source_object: str | uproot.ReadOnlyDirectory,
    ) -> None:
        """
        Closes a ROOT file referred to by *source_object* if it is a ``ReadOnlyDirectory``. In case
        a string is passed, this method does nothing.
        """
        close = None if isinstance(source_object, str) else getattr(source_object, "close", None)
        if callable(close):
            close()

    @classmethod
    def read_coffea_root(
        cls,
        source_object: str | uproot.ReadOnlyDirectory,
        chunk_pos: ChunkPosition,
        read_options: dict | None = None,
        read_columns: set[str | Route] | None = None,
    ) -> coffea.nanoevents.methods.base.NanoEventsArray:
        """
        Given a file location or opened uproot file *source_object*, returns an awkward array chunk
        referred to by *chunk_pos*, assuming nanoAOD structure. *read_options* are passed to
        ``coffea.nanoevents.NanoEventsFactory.from_root``. *read_columns* are converted to strings
        and, if not already present, added as nested field ``iteritems_options.filter_name`` to
        *read_options*.
        """
        # default read options
        read_options = read_options or {}
        read_options["runtime_cache"] = None
        read_options["persistent_cache"] = None

        # inject read_columns
        if read_columns and (
            "iteritems_options" not in read_options or
            "filter_name" not in read_options["iteritems_options"]
        ):
            filter_name = [Route(s).string_nano_column for s in read_columns]

            # add names prefixed with an 'n' to the list of columns to read
            # (needed to construct the nested list structure of jagged columns)
            maybe_jagged_fields = {Route(s)[0] for s in read_columns}
            filter_name.extend(
                f"n{field}"
                for field in maybe_jagged_fields
            )

            # filter on these column names when reading
            read_options.setdefault("iteritems_options", {})["filter_name"] = filter_name

        # read the events chunk into memory
        chunk = coffea.nanoevents.NanoEventsFactory.from_root(
            source_object,
            entry_start=chunk_pos.entry_start,
            entry_stop=chunk_pos.entry_stop,
            **read_options,
        ).events()

        return chunk

    @classmethod
    def open_coffea_parquet(
        cls,
        source: str,
        open_options: dict | None = None,
        read_columns: set[str | Route] | None = None,
    ) -> tuple[str, int]:
        """
        Given a parquet file located at *source*, returns a 2-tuple *(source, entries)*. Passing
        *open_options* or *read_columns* has no effect.
        """
        return (source, pq.ParquetFile(source).metadata.num_rows)

    @classmethod
    def close_coffea_parquet(
        cls,
        source_object: str,
    ) -> None:
        """
        This is a placeholder method and has no effect.
        """
        return

    @classmethod
    def read_coffea_parquet(
        cls,
        source_object: str,
        chunk_pos: ChunkPosition,
        read_options: dict | None = None,
        read_columns: set[str | Route] | None = None,
    ) -> coffea.nanoevents.methods.base.NanoEventsArray:
        """
        Given a the location of a parquet file *source_object*, returns an awkward array chunk
        referred to by *chunk_pos*, assuming nanoAOD structure. *read_options* are passed to
        ``coffea.nanoevents.NanoEventsFactory.from_parquet``. *read_columns* are converted to
        strings and, if not already present, added as nested field
        ``parquet_options.read_dictionary`` to *read_options*.
        """
        # default read options
        read_options = read_options or {}
        read_options["runtime_cache"] = None
        read_options["persistent_cache"] = None

        # inject read_columns
        if read_columns and (
            "parquet_options" not in read_options or
            "read_dictionary" not in read_options["parquet_options"]
        ):
            read_dictionary = [Route(s).string_column for s in read_columns]

            # add names prefixed with an 'n' to the list of columns to read
            # (needed to construct the nested list structure of jagged columns)
            maybe_jagged_fields = {Route(s)[0] for s in read_columns}
            read_dictionary.extend(
                f"n{field}"
                for field in maybe_jagged_fields
            )

            read_options.setdefault("parquet_options", {})["read_dictionary"] = read_dictionary

        # read the events chunk into memory
        chunk = coffea.nanoevents.NanoEventsFactory.from_parquet(
            source_object,
            entry_start=chunk_pos.entry_start,
            entry_stop=chunk_pos.entry_stop,
            **read_options,
        ).events()

        return chunk

    @classmethod
    def open_awkward_parquet(
        cls,
        source: str,
        open_options: dict | None = None,
        read_columns: set[str | Route] | None = None,
    ) -> tuple[ak.Array, int]:
        """
        Opens a parquet file saved at *source*, loads the content as an dask awkward array,
        wrapped by a :py:class:`DaskArrayReader`, and returns a 2-tuple *(array, length)*.
        *open_options* and *chunk_size* are forwarded to :py:class:`DaskArrayReader`. *read_columns*
        are converted to strings and, if not already present, added as field ``columns`` to
        *open_options*.
        """
        if not isinstance(source, str):
            raise Exception(f"'{source}' cannot be opened as awkward_parquet")

        # default open options
        open_options = open_options or {}

        # inject read_columns
        if read_columns and "columns" not in open_options:
            filter_name = [Route(s).string_column for s in read_columns]
            open_options["columns"] = filter_name

        # load the array wrapper
        arr = DaskArrayReader(source, open_options)

        return (arr, len(arr))

    @classmethod
    def close_awkward_parquet(
        cls,
        source_object: DaskArrayReader,
    ) -> None:
        """
        Closes the dask array wrapper referred to by *source_object*.
        """
        source_object.close()

    @classmethod
    def read_awkward_parquet(
        cls,
        source_object: DaskArrayReader,
        chunk_pos: ChunkPosition,
        read_options: dict | None = None,
        read_columns: set[str | Route] | None = None,
    ) -> ak.Array:
        """
        Given a :py:class:`DaskArrayReader` *source_object*, returns the chunk referred to by
        *chunk_pos* as a full copy loaded into memory. Passing neither *read_options* nor
        *read_columns* has an effect.
        """
        # get the materialized ak array for that chunk
        return source_object.materialize(
            chunk_pos.index,
            chunk_pos.entry_start,
            chunk_pos.entry_stop,
            chunk_pos.max_chunk_size,
        )

    @property
    def n_chunks(self) -> int:
        """
        Returns the number of chunks this instance will iterate over based on the number of entries
        :py:attr:`n_entries` and the configured :py:attr:`chunk_size`. In case :py:attr:`n_entries`
        was not initialzed yet (via :py:meth:`open`), an *AttributeError* is raised.
        """
        if self.n_entries is None:
            raise AttributeError("cannot determine number of chunks before open()")
        return int(math.ceil(self.n_entries / self.chunk_size))

    @property
    def closed(self) -> bool:
        """
        Returns whether the instance is closed for reading.
        """
        return len(self.source_objects) != self.n_sources

    def open(self) -> None:
        """
        Opens all previously registered sources and preloads all source objects to read content from
        later on. Nothing happens if this instance is already opened (i.e. not :py:attr:`closed`).
        """
        if not self.closed:
            # already open
            return

        # reset some attributes
        del self.source_objects[:]
        gc.collect()
        self.n_entries = None

        # open all sources and make sure they have the same number of entries
        for i, (source, source_handler, open_options, read_columns) in enumerate(zip(
            self.source_list,
            self.source_handlers,
            self.open_options_list,
            self.read_columns_list,
        )):
            # open the source
            obj, n = source_handler.open(source, open_options=open_options, read_columns=read_columns)
            # check entries
            if i == 0:
                self.n_entries = n
            elif n != self.n_entries:
                raise ValueError(
                    f"number of entries of source {i} '{source}' does not match first source",
                )
            # save the source object
            self.source_objects.append(obj)

            logger_perf.debug(f"opening {source} of type {source_handler.type} for reading")

    def close(self) -> None:
        """
        Closes all cached, opened files and deletes loaded source objects. Nothing happens if the
        instance is already :py:attr:`closed` for reading.
        """
        if self.closed:
            # already closed
            return

        # close all source objects
        for (obj, source_handler) in zip(self.source_objects, self.source_handlers):
            source_handler.close(obj)

        # just delete the file cache and reset some attributes
        del self.source_objects[:]
        gc.collect()

    def queue(self, *args, **kwargs) -> None:
        """
        Adds a new task to the internal task queue with all *args* and *kwargs* forwarded to
        :py:meth:`TaskQueue.add`.
        """
        return self.task_queue.add(*args, **kwargs)

    def _iter_impl(self):
        """
        Internal iterator implementation. Please refer to :py:meth:`__iter__` and the usual iterator
        interface.
        """
        if self.closed:
            raise Exception(f"cannot iterate through closed {self.__class__.__name__}")

        # create a list of read functions
        read_funcs = [
            partial(source_handler.read, obj, read_options=read_options, read_columns=read_columns)
            for obj, source_handler, read_options, read_columns in zip(
                self.source_objects,
                self.source_handlers,
                self.read_options_list,
                self.read_columns_list,
            )
        ]

        # lightweight callabe that wraps all read funcs and comines their return values
        def read(chunk_pos):
            chunks = []
            durations = []
            t1 = time.perf_counter()
            for read_func in read_funcs:
                chunks.append(read_func(chunk_pos))
                durations.append(time.perf_counter() - t1)

            duration = law.util.human_duration(seconds=sum(durations))
            durations = [f"{s:.1f}" for s in durations]
            logger_perf.debug(
                f"reading of chunk {chunk_pos.index} from {len(durations)} file(s) took {duration} "
                f"({'+'.join(durations)}s)",
            )

            return self.ReadResult((chunks if self.is_multi else chunks[0]), chunk_pos)

        # create a list of all chunk positions
        chunk_positions = [
            self.create_chunk_position(self.n_entries, self.chunk_size, chunk_index)
            for chunk_index in range(max(self.n_chunks, 1))
        ]

        # fill the list of tasks the pool has to work through
        for chunk_pos in chunk_positions:
            self.task_queue.add(read, (chunk_pos,), priority=-1)

        # strategy: setup the pool and manually keep it filled up to pool_size and do not insert all
        # chunks right away as this could swamp the memory if processing is slower than IO
        with self.pool_cls(self.pool_size) as self.pool:
            results = []
            no_result = object()

            try:
                while self.task_queue or results:
                    # find the first done result and remove it from the list
                    # this will do nothing in the first iteration
                    result_obj = no_result
                    for i, result in enumerate(list(results)):
                        if not result.ready():
                            continue

                        result_obj = result.get()
                        results.pop(i)
                        break

                    # if no result was ready, sleep and try again
                    if results and result_obj == no_result:
                        time.sleep(0.05)
                        continue

                    # immediately try to fill up the pool
                    while len(results) < self.pool_size and self.task_queue:
                        task = self.task_queue.get_next()
                        results.append(self.pool.apply_async(task.func, task.args, task.kwargs))

                    # if a result was ready and it returned a ReadResult, yield it
                    if isinstance(result_obj, self.ReadResult):
                        if self.iter_message:
                            print(self.iter_message.format(pos=result_obj.chunk_pos))

                        # probably overly-cautious, but run garbage collection before and after
                        gc.collect()
                        t1 = time.perf_counter()
                        try:
                            yield (result_obj.chunk, result_obj.chunk_pos)
                        finally:
                            duration = time.perf_counter() - t1
                            logger_perf.debug(
                                f"processing of chunk {result_obj.chunk_pos.index} took " +
                                law.util.human_duration(seconds=duration),
                            )
                        gc.collect()

            except:
                self.pool.close()
                self.pool.terminate()
                raise

            finally:
                self.pool = None

    def __del__(self):
        """
        Destructor that closes all cached, opened files.
        """
        try:
            self.close()
        except:
            pass

    def __enter__(self):
        """
        Context entry point that opens all sources.
        """
        self.open()
        return self

    def __exit__(self, exc_type, exc_val, exc_tb):
        """
        Context exit point that closes all cached, opened files.
        """
        self.close()

    def __iter__(self):
        """
        Iterator that yields chunks (and their positions) of all registered sources, fully
        preserving their order such that the same chunk is read and yielded per source. Internally,
        a multi-thread pool is used to load file content in a parallel fashion. During iteration,
        the so-called tasks to be processed by this pool can be extended via :py:meth:`add_task`.
        In case an exception is raised during the processing of chunks, or while content is loaded,
        the pool is closed and terminated.
        """
        # make sure all sources are opened using a context and yield the internal iterator
        with self:
            yield from self._iter_impl()<|MERGE_RESOLUTION|>--- conflicted
+++ resolved
@@ -2068,16 +2068,11 @@
         if update:
             result = super().__call__(*args, **kwargs)
 
-<<<<<<< HEAD
         # clear or update the cache
         if clear_cache:
             self._clear_cache(dependencies=True)
         elif update:
             self._cache_result(result)
-=======
-        # stack all kwargs
-        kwargs = {**kwargs, "call_cache": call_cache}
->>>>>>> 56b88832
 
         return result
 
