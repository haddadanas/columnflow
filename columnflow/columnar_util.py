--- conflicted
+++ resolved
@@ -1393,11 +1393,8 @@
 
         if self.check_columns_present is None:
             self.check_columns_present = self._dependency_sets
-<<<<<<< HEAD
         elif not self.check_columns_present:
             self.check_columns_present = set()
-=======
->>>>>>> c51356c5
 
         # create instance-level sets of dependent ArrayFunction classes,
         # optionally with priority to sets passed in keyword arguments
@@ -1568,10 +1565,6 @@
         self,
         io_flag: IOFlag,
         call_cache: set | None = None,
-<<<<<<< HEAD
-=======
-        debug: bool = False,
->>>>>>> c51356c5
         no_dependencies: bool = False,
     ) -> set[str]:
         if io_flag == self.IOFlag.AUTO:
@@ -1623,11 +1616,7 @@
     def produced_columns(self) -> set[str]:
         return self._get_produced_columns()
 
-<<<<<<< HEAD
     def _check_columns(self, ak_array: ak.Array, io_flag: IOFlag) -> None:
-=======
-    def _check_columns(self, ak_array: ak.Array, io_flag: IOFlag):
->>>>>>> c51356c5
         """
         Check if awkward array contains at least one column matching each
         entry in 'uses' or 'produces' and raise Exception if none were found.
@@ -1638,14 +1627,6 @@
             # only check own columns
             no_dependencies=True,
         )
-<<<<<<< HEAD
-=======
-        action = (
-            "receive" if io_flag == self.IOFlag.USES else
-            "produce" if io_flag == self.IOFlag.PRODUCES else
-            "find"
-        )
->>>>>>> c51356c5
 
         missing = set()
         for column in columns:
@@ -1654,14 +1635,11 @@
                 missing.add(column)
 
         if missing:
-<<<<<<< HEAD
             action = (
                 "receive" if io_flag == self.IOFlag.USES else
                 "produce" if io_flag == self.IOFlag.PRODUCES else
                 "find"
             )
-=======
->>>>>>> c51356c5
             missing = ", ".join(sorted(missing))
             raise Exception(
                 f"'{self.cls_name}' did not {action} any columns matching: {missing}",
@@ -2695,23 +2673,10 @@
 
             # add names prefixed with an 'n' to the list of columns to read
             # (needed to construct the nested list structure of jagged columns)
-<<<<<<< HEAD
-            maybe_jagged_fields = {Route(s).fields[0] for s in read_columns}
-            filter_name.extend(
-                f"n{field}"
-                for field in maybe_jagged_fields
-=======
             maybe_jagged_fields = {Route(s)[0] for s in read_columns}
             filter_name.extend(
                 f"n{field}"
                 for field in maybe_jagged_fields
-                # adding `nGenPart` leads to a ValueError when loading the array
-                # this is likely due to a bug in coffea when handling
-                # `GenPart_distinctChildrenDeepIdxG`, which has a different type
-                # `ListOffsetArray64` instead of `ListOffsetArray` like the other
-                # global indices
-                if field != "GenPart"
->>>>>>> c51356c5
             )
 
             # filter on these column names when reading
