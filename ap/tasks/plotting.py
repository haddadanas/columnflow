# coding: utf-8

"""
Task to plot different types of histograms
"""

from itertools import product

import law

from ap.tasks.framework.mixins import CalibratorsSelectorMixin, PlotMixin
from ap.tasks.framework.remote import HTCondorWorkflow
from ap.tasks.histograms import MergeHistograms, MergeShiftedHistograms
from ap.order_util import getDatasetNamesFromProcesses, getDatasetNamesFromProcess


class Plotting(CalibratorsSelectorMixin, PlotMixin, law.LocalWorkflow, HTCondorWorkflow):

    sandbox = "bash::$AP_BASE/sandboxes/cmssw_default.sh"
    # sandbox = "bash::$AP_BASE/sandboxes/venv_columnar.sh"

    processes = law.CSVParameter(
        default=(),
        description="comma-separated process names to plot; default: ()",
    )
    variables = law.CSVParameter(
        default=(),
        description="comma-separated variable names to plot; default: ()",
    )
    categories = law.CSVParameter(
        default=("incl",),
        description="comma-separated category names to create plots for; default: ('incl',)",
    )
    # how to handle the logy defaults given by config?
    '''
    logy = luigi.BoolParameter(
        default=False,
        description="Whether to plot the y scale logarithmically or not"
    )
    '''

    def store_parts(self):
        # print("Hello from store_parts")
        parts = super(Plotting, self).store_parts()
        # add process names after config name
        procs = ""
        # required here to check if output already exists. These two lines can possibly be removed from requires
        if not self.processes:
            self.processes = self.config_inst.analysis.get_processes(self.config_inst).names()
        for p in self.processes:
            procs += p + "_"
        procs = procs[:-1]
        parts.insert_after("config", "processes", procs)
        return parts

    def create_branch_map(self):
        # print('Hello from create_branch_map')
        if not self.variables:
            self.variables = self.config_inst.variables.names()

        return [
            {"variable": var_name, "category": cat_name}
            for var_name, cat_name in product(self.variables, self.categories)
        ]

    def workflow_requires(self):
        c = self.config_inst
        # determine which datasets to require
        if not self.processes:
            self.processes = c.analysis.get_processes(c).names()
        self.datasets = getDatasetNamesFromProcesses(c, self.processes)
        return {
            d: MergeHistograms.req(self, dataset=d, tree_index=0, _exclude={"branches"})
            for d in self.datasets
        }

    def requires(self):
        # print('Hello from requires')
        c = self.config_inst
        # determine which datasets to require
        if not self.processes:
            self.processes = c.analysis.get_processes(c).names()
        self.datasets = getDatasetNamesFromProcesses(c, self.processes)
        return {
            d: MergeHistograms.req(self, dataset=d, branch=-1, tree_index=0)
            for d in self.datasets
        }

    def output(self):
        # print('Hello from output')
        return self.local_target(f"plot_{self.branch_data['category']}_{self.branch_data['variable']}.pdf")

    @PlotMixin.view_output_plots
    def run(self):
        import numpy as np
        import hist
        import matplotlib.pyplot as plt
        import mplhep
        plt.style.use(mplhep.style.CMS)

        with self.publish_step(
            f"Variable {self.branch_data['variable']}, Category {self.branch_data['category']}",
        ):

            inputs = self.input()
            c = self.config_inst

            histograms = []
            h_total = None
            colors = []
            label = []
            category = self.branch_data["category"]

            with self.publish_step("Adding histograms together ..."):
                for p in self.processes:
                    # print("-------- process:", p)
                    h_proc = None
                    for d in getDatasetNamesFromProcess(c, p):
                        # print("----- dataset:", d)
<<<<<<< HEAD
                        h_in = inputs[d]["collection"][0].load(formatter="pickle")[self.branch_data["variable"]]

=======
                        h_in = inputs[d]["collection"][0].load(formatter="pickle")[self.branch_data['variable']]
                        # Note: this assumes that the category axis only contains leaf_cats
>>>>>>> 881a8200
                        if category == "incl":
                            leaf_cats = [cat.id for cat in c.get_leaf_categories()]
                        elif c.get_category(category).is_leaf_category:
                            leaf_cats = [c.get_category(category).id]
                        else:
                            leaf_cats = [cat.id for cat in c.get_category(category).get_leaf_categories()]

                        # to access the correct bins in the IntCat axis, we need
                        # the position of the bins, not the id itself
                        leaf_to_pos = [hist.loc(i) for i in leaf_cats]

                        h_in = h_in[{"category": leaf_to_pos}]
                        h_in = h_in[{"category": sum}]
                        if len(h_in.axes["shift"]) != 1:
                            raise ValueError("In Plotting: shift axis is supposed to only contain 1 bin")
                        h_in = h_in[{"shift": sum}]
                        print("dataset {}: {}".format(d, h_in[::sum]))

                        if h_proc is None:
                            h_proc = h_in.copy()
                        else:
                            h_proc += h_in

                    if h_total is None:
                        h_total = h_proc.copy()
                    else:
                        h_total += h_proc
                    histograms.append(h_proc)
                    colors.append(c.get_process(p).color)
                    label.append(c.get_process(p).label)

                h_final = hist.Stack(*histograms)
                h_data = h_total.copy()
                h_data.reset()
                h_data.fill(np.repeat(h_total.axes[0].centers, np.random.poisson(h_total.view().value)))

            with self.publish_step("Starting plotting routine ..."):
                fig, (ax, rax) = plt.subplots(2, 1, gridspec_kw=dict(height_ratios=[3, 1], hspace=0), sharex=True)

                h_final.plot(
                    ax=ax,
                    stack=True,
                    histtype="fill",
                    label=label,
                    color=colors,
                )
                ax.stairs(
                    edges=h_total.axes[self.branch_data["variable"]].edges,
                    baseline=h_total.view().value - np.sqrt(h_total.view().variance),
                    values=h_total.view().value + np.sqrt(h_total.view().variance),
                    hatch="///",
                    label="MC Stat. unc.",
                    facecolor="none",
                    linewidth=0,
                    color="black",
                )
                h_data.plot1d(
                    ax=ax,
                    histtype="errorbar",
                    color="k",
                    label="Pseudodata",
                )

                ax.set_ylabel(c.get_variable(self.branch_data["variable"]).get_full_y_title())
                ax.legend(title="Processes")
                if c.get_variable(self.branch_data["variable"]).log_y:
                    ax.set_yscale("log")

                from hist.intervals import ratio_uncertainty
                rax.errorbar(
                    x=h_data.axes[self.branch_data["variable"]].centers,
                    y=h_data.view().value / h_total.view().value,
                    yerr=ratio_uncertainty(h_data.view().value, h_total.view().value, "poisson"),
                    color="k",
                    linestyle="none",
                    marker="o",
                    elinewidth=1,
                )
                rax.stairs(
                    edges=h_total.axes[self.branch_data["variable"]].edges,
                    baseline=1 - np.sqrt(h_total.view().variance) / h_total.view().value,
                    values=1 + np.sqrt(h_total.view().variance) / h_total.view().value,
                    facecolor="grey",
                    linewidth=0,
                    hatch="///",
                    color="grey",
                )

                rax.axhline(y=1.0, linestyle="dashed", color="gray")
                rax.set_ylabel("Data / MC", loc="center")
                rax.set_ylim(0.9, 1.1)
                rax.set_xlabel(c.variables.get(self.branch_data["variable"]).get_full_x_title())

                lumi = c.x.luminosity.get("nominal") / 1000  # pb -> fb
                mplhep.cms.label(ax=ax, lumi=lumi, label="Work in Progress", fontsize=22)

                plt.tight_layout()

            self.output().dump(plt, formatter="mpl")


class PlotShifts(CalibratorsSelectorMixin, PlotMixin, law.LocalWorkflow, HTCondorWorkflow):

    sandbox = "bash::$AP_BASE/sandboxes/cmssw_default.sh"
    # sandbox = "bash::$AP_BASE/sandboxes/venv_columnar.sh"

    processes = law.CSVParameter(
        default=("st_tchannel_t",),
        description="List of processes to create plots for",
    )
    variables = law.CSVParameter(
        default=("HT",),
        description="List of variables to plot",
    )
    categories = law.CSVParameter(
        default=("incl",),
        description="List of categories to create plots for",
    )
    shift_sources = law.CSVParameter(
        default=("jec",),
        description="List of systematic uncertainties to consider",
    )

    def create_branch_map(self):
        if not self.variables:
            self.variables = self.config_inst.variables.names()
        branch_map = {}
        prod = product(self.variables, self.categories, self.processes, self.shift_sources)
        for i, x in enumerate(prod):
            branch_map[i] = {"variable": x[0], "category": x[1], "process": x[2], "shift_source": x[3]}
        return branch_map

    def workflow_requires(self):
        self.datasets = getDatasetNamesFromProcesses(self.config_inst, self.processes)
        req_map = {}
        for d in self.datasets:
            req_map[d] = MergeShiftedHistograms.req(self)
        return req_map

    def requires(self):
        self.datasets = getDatasetNamesFromProcesses(self.config_inst, self.processes)
        req_map = {}
        for d in self.datasets:
            req_map[d] = MergeShiftedHistograms.req(self, dataset=d)
        return req_map

    def output(self):
        filename = ("systplot_" + self.branch_data["category"] + "_" + self.branch_data["process"] + "_" +
                    self.branch_data["variable"] + "_" + self.branch_data["shift_source"] + ".pdf")
        return self.local_target(filename)

    @PlotMixin.view_output_plots
    def run(self):
        with self.publish_step("Hello from PlotShiftograms"):
            import matplotlib.pyplot as plt
            import mplhep
            import hist
            plt.style.use(mplhep.style.CMS)

            c = self.config_inst
            category = self.branch_data["category"]

            h_proc = None
            for d in getDatasetNamesFromProcess(c, self.branch_data["process"]):
                h_in = self.input()[d].load(formatter="pickle")[self.branch_data["variable"]]

                # Note: this assumes that the category axis only contains leaf_cats
                if category == "incl":
                    leaf_cats = [cat.id for cat in c.get_leaf_categories()]
                elif c.get_category(category).is_leaf_category:
                    leaf_cats = [c.get_category(category).id]
                else:
                    leaf_cats = [cat.id for cat in c.get_category(category).get_leaf_categories()]

                # to access the correct bins in the IntCat axis, we need the position of the bins, not the id itself
                leaf_to_pos = [hist.loc(i) for i in leaf_cats]

                h_in = h_in[{"category": leaf_to_pos}]
                h_in = h_in[{"category": sum}]

                if h_proc is None:
                    h_proc = h_in.copy()
                else:
                    h_proc += h_in

            with self.publish_step("Starting plotting routine ..."):
                fig, (ax, rax) = plt.subplots(2, 1, gridspec_kw=dict(height_ratios=[3, 1], hspace=0), sharex=True)

                print("------")
                print(h_proc.axes)
                print(h_proc.view())
                h_proc.plot1d(
                    ax=ax,
                    overlay="shift",
                    color=["black", "red", "blue"],
                )
                print("------")
                ax.legend(title=self.branch_data["process"])
                ax.set_ylabel(c.get_variable(self.branch_data["variable"]).get_full_y_title())

                norm = h_proc[{"shift": "nominal"}].view().value
                rax.step(
                    x=h_proc.axes[self.branch_data["variable"]].edges[+1:],
                    y=h_proc[{"shift": self.branch_data["shift_source"] + "_up"}].view().value / norm,
                    color="red",
                )
                print("------")
                rax.step(
                    x=h_proc.axes[self.branch_data["variable"]].edges[+1:],
                    y=h_proc[{"shift": self.branch_data["shift_source"] + "_down"}].view().value / norm,
                    color="blue",
                )
                rax.axhline(y=1., color="black")
                rax.set_ylim(0.25, 1.75)
                rax.set_xlabel(c.variables.get(self.branch_data["variable"]).get_full_x_title())
                print("------")
                # lumi = c.x.luminosity.get("nominal") / 1000  # pb -> fb
                # mplhep.cms.label(ax=ax, lumi=lumi, label="Work in Progress", fontsize=22)

            self.output().dump(plt, formatter="mpl")<|MERGE_RESOLUTION|>--- conflicted
+++ resolved
@@ -117,13 +117,8 @@
                     h_proc = None
                     for d in getDatasetNamesFromProcess(c, p):
                         # print("----- dataset:", d)
-<<<<<<< HEAD
                         h_in = inputs[d]["collection"][0].load(formatter="pickle")[self.branch_data["variable"]]
-
-=======
-                        h_in = inputs[d]["collection"][0].load(formatter="pickle")[self.branch_data['variable']]
                         # Note: this assumes that the category axis only contains leaf_cats
->>>>>>> 881a8200
                         if category == "incl":
                             leaf_cats = [cat.id for cat in c.get_leaf_categories()]
                         elif c.get_category(category).is_leaf_category:
