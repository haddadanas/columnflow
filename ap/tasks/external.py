# coding: utf-8

"""
Tasks dealing with external data.
"""

__all__ = []


import os
import shutil
import subprocess
from typing import Union, Tuple, List

import luigi
import law

from ap.tasks.framework.base import (
    AnalysisTask, ConfigTask, ShiftTask, DatasetTask, wrapper_factory,
)
from ap.util import ensure_proxy, wget


class GetDatasetLFNs(DatasetTask, law.tasks.TransferLocalFile):

    sandbox = "bash::/cvmfs/cms.cern.ch/cmsset_default.sh"

    replicas = luigi.IntParameter(
        default=5,
        description="number of replicas to generate; default: 5",
    )
    skip_check = luigi.BoolParameter(
        default=False,
        significant=False,
        description="whether to skip the check of the number of obtained LFNs vs. expected ones; "
        "default: False",
    )
    version = None

    def single_output(self):
        # required by law.tasks.TransferLocalFile
        h = law.util.create_hash(list(sorted(self.dataset_info_inst.keys)))
        return self.local_target(f"lfns_{h}.json")

    @law.decorator.safe_output
    @ensure_proxy
    def run(self):
        lfns = []
        for key in sorted(self.dataset_info_inst.keys):
            self.logger.info("get lfns for key {}".format(key))
            cmd = f"dasgoclient --query='file dataset={key}' --limit=0"
            code, out, _ = law.util.interruptable_popen(cmd, shell=True, stdout=subprocess.PIPE,
                executable="/bin/bash")
            if code != 0:
                raise Exception(f"dasgoclient query failed:\n{out}")
            lfns.extend(out.strip().split("\n"))

        if not self.skip_check and len(lfns) != self.dataset_info_inst.n_files:
            raise ValueError("number of lfns does not match number of files "
                f"for dataset {self.dataset_inst.name}")

        self.logger.info(f"found {len(lfns)} lfns for dataset {self.dataset}")

        tmp = law.LocalFileTarget(is_tmp=True)
        tmp.dump(lfns, formatter="json")
        self.transfer(tmp)

    def iter_nano_files(
        self,
        branch_task: DatasetTask,
        remote_fs: Union[str, List[str], Tuple[str]] = (
            "wlcg_fs_desy_store",
            "wlcg_fs_infn_redirector",
            "wlcg_fs_global_redirector",
        ),
    ) -> None:
        """
        Generator function that reduces the boilerplate code for looping over files referred to by
        the branch data of a law *branch_task*, given the lfns obtained by *this* task which needs
        to be complete for this function to succeed. Iterating yields a 2-tuple (file index,
        input file) where the latter is a :py:class:`law.wlcg.WLCGFileTarget` with its fs set to
        *remote_fs*. When a sequence is passed, the fs names are evaluated in that order and the
        first existing one is used.
        """
        # input checks
        if not branch_task.is_branch():
            raise TypeError(f"branch_task must be a workflow branch, but got {branch_task}")
        if not self.complete():
            raise Exception(f"{self} is required to be complete")
        remote_fs = law.util.make_list(remote_fs)

        # get all lfns
        output = self.output()
        target = (output.random_target() if isinstance(output, law.TargetCollection) else output)
        lfns = target.load(formatter="json")

        # loop
        for lfn_index in branch_task.branch_data:
            branch_task.publish_message(f"handling file {lfn_index}")

            # get the lfn of the file referenced by this file index
            lfn = str(lfns[lfn_index])

            # get the input file
            for fs in remote_fs:
                input_file = law.wlcg.WLCGFileTarget(lfn, fs=fs)
                input_stat = input_file.exists(stat=True)
                if input_stat:
                    branch_task.publish_message(f"using fs {fs}")
                    break
            else:
                raise Exception(f"LFN {lfn} not found at any remote fs {remote_fs}")

            # log the file size
            input_size = law.util.human_bytes(input_stat.st_size, fmt=True)
            branch_task.publish_message(f"lfn {lfn}, size is {input_size}")

            yield (lfn_index, input_file)


GetDatasetLFNsWrapper = wrapper_factory(
    base_cls=AnalysisTask,
    require_cls=GetDatasetLFNs,
    enable=["configs", "skip_configs", "datasets", "skip_datasets", "shifts", "skip_shifts"],
    attributes={"version": None},
)


class BundleExternalFiles(ConfigTask, law.tasks.TransferLocalFile):

    replicas = luigi.IntParameter(
        default=5,
        description="number of replicas to generate; default: 5",
    )
    version = None

    def __init__(self, *args, **kwargs):
        super().__init__(*args, **kwargs)

        # cached hash
        self._files_hash = None

        # cached dictionary with the same structure as external files, mapping to unique basenames
        self._file_names = None

        # cached dict for lazy access to files in fetched bundle
        self._files_dir = None
        self._files = None

    @classmethod
    def create_unique_basename(cls, path):
        h = law.util.create_hash(path)
        basename = os.path.basename(path[0] if isinstance(path, tuple) else path)
        return f"{h}_{basename}"

    @property
    def files_hash(self):
        if self._files_hash is None:
            # take the external files and flatten them into a deterministic order, then hash
            def deterministic_flatten(d):
                return [
                    (key, (deterministic_flatten(d[key]) if isinstance(d[key], dict) else d[key]))
                    for key in sorted(d)
                ]
            flat_files = deterministic_flatten(self.config_inst.x.external_files)
            self._files_hash = law.util.create_hash(flat_files)

        return self._files_hash

    @property
    def file_names(self):
        if self._file_names is None:
            self._file_names = law.util.map_struct(
                self.create_unique_basename,
                self.config_inst.x.external_files,
            )

        return self._file_names

    @property
    def files(self):
        if self._files is None:
            # get the output
            output = self.output()
            if not output.exists():
                raise Exception(
                    f"accessing external files from the bundle requires the output of {self} to "
                    "exist, but it appears to be missing",
                )
            if isinstance(output, law.FileCollection):
                output = output.random_target()
            self._files_dir = law.LocalDirectoryTarget(is_tmp=True)
            output.load(self._files_dir, formatter="tar")

            # resolve basenames in the bundle directory and map to file targets
            def resolve_basename(unique_basename):
                return self._files_dir.child(unique_basename, type="f")

            self._files = law.util.map_struct(resolve_basename, self.file_names)

        return self._files

    def single_output(self):
        # required by law.tasks.TransferLocalFile
        return self.local_target(f"externals_{self.files_hash}.tgz")

    @law.decorator.safe_output
    def run(self):
        # create a tmp dir to work in
        tmp_dir = law.LocalDirectoryTarget(is_tmp=True)
        tmp_dir.touch()

        # progress callback
        n_files = len(law.util.flatten(self.config_inst.x.external_files))
        progress = self.create_progress_callback(n_files)

        # helper function to fetch generic files
        def fetch_file(src, counter=[0]):
            dst = os.path.join(tmp_dir.path, self.create_unique_basename(src))
            src = src[0] if isinstance(src, tuple) else src
            if src.startswith(("http://", "https://")):
                # download via wget
                wget(src, dst)
            else:
                # must be a local file
                shutil.copy2(src, dst)
            # log
            self.publish_message(f"fetched {src}")
            progress(counter[0])
            counter[0] += 1

        # fetch all files
        law.util.map_struct(fetch_file, self.config_inst.x.external_files)

        # create the bundle
        tmp = law.LocalFileTarget(is_tmp="tgz")
        tmp.dump(tmp_dir, formatter="tar")

        # log the file size
        bundle_size = law.util.human_bytes(tmp.stat().st_size, fmt=True)
        self.publish_message(f"bundle size is {bundle_size}")

        # transfer the result
        self.transfer(tmp)


class CreatePileupWeights(ShiftTask):

    sandbox = "bash::$AP_BASE/sandboxes/cmssw_default.sh"

    data_mode = luigi.ChoiceParameter(
        default="hist",
        choices=["hist", "pileupcalc"],
<<<<<<< HEAD
        significant=False,
=======
>>>>>>> 0b31e76b
        description="the mode to obtain the data pu profile; choices: 'hist', 'pileupcalc'; "
        "default: 'hist'",
    )
    version = None

<<<<<<< HEAD
    shifts = {"minbiasxs_up", "minbiasxs_down"}
=======
    shifts = {"minbias_xs_up", "minbias_xs_down"}
>>>>>>> 0b31e76b

    def requires(self):
        return BundleExternalFiles.req(self)

    def output(self):
<<<<<<< HEAD
        return self.local_target("weights.json")
=======
        return self.local_target(f"weights_from_{self.data_mode}.json")
>>>>>>> 0b31e76b

    @law.decorator.safe_output
    def run(self):
        # prepare the external files
<<<<<<< HEAD
        external_files = self.requires()

        # read the mc profile
        mc_profile = self.read_mc_profile_from_cfg(external_files.files["pu"]["mc_profile"])

        # read or create the data profil
        if self.data_mode == "hist":
            hist_target = external_files.files["pu"]["data_profile"][self.shift_inst.name]
            data_profile = self.read_data_profile_from_hist(hist_target)
        else:
            pu_file_target = external_files.files["pu"]["json"]
=======
        externals = self.requires()

        # read the mc profile
        mc_profile = self.read_mc_profile_from_cfg(externals.files.pu.mc_profile)

        # read or create the data profile
        if self.data_mode == "hist":
            pu_hist_target = externals.files.pu.data_profile[self.shift_inst.name]
            data_profile = self.read_data_profile_from_hist(pu_hist_target)
        else:
            pu_file_target = externals.files.pu.json
>>>>>>> 0b31e76b
            minbiasxs = self.config_inst.x.minbiasxs.get(self.shift_inst)
            data_profile = self.read_data_profile_from_pileupcalc(pu_file_target, minbiasxs)

        # build the ratios and save them
        if len(mc_profile) != len(data_profile):
            raise Exception(
                f"the number of bins in the MC profile ({len(mc_profile)}) does not match that of the data profile "
                f"({len(data_profile)})",
            )
        ratios = [
            (d / m) if m > 0 else 0.0
            for m, d in zip(mc_profile, data_profile)
        ]

        # save it
        self.output().dump(ratios, formatter="json")

<<<<<<< HEAD
    def read_mc_profile_from_cfg(self, pu_cfg: law.FileSystemTarget) -> List[float]:
        probs = []

        # read non-empty lines
        lines = [line.strip() for line in pu_cfg.load(formatter="text").split("\n") if line.strip()]
=======
    def read_mc_profile_from_cfg(self, pu_config_target: law.FileSystemTarget) -> List[float]:
        """
        Takes a mc pileup configuration file stored in *pu_config_target*, parses its content and return the pu profile
        as a list of float probabilities.
        """
        probs = []

        # read non-empty lines
        lines = map(lambda s: s.strip(), pu_config_target.load(formatter="text").split("\n"))
>>>>>>> 0b31e76b

        # loop through them and extract probabilities
        found_prob_line = False
        for line in lines:
            # look for the start of the pu profile
            if not found_prob_line:
                if not line.startswith("mix.input.nbPileupEvents.probValue"):
                    continue
                found_prob_line = True
                line = line.split("(", 1)[-1].strip()
<<<<<<< HEAD
=======
            # skip empty lines
            if not line:
                continue
>>>>>>> 0b31e76b
            # extract numbers
            probs.extend(map(float, filter(bool, line.split(")", 1)[0].split(","))))
            # look for the end of the pu profile
            if ")" in line:
                break

        return probs

<<<<<<< HEAD
    def read_data_profile_from_hist(self, hist_target):
        """
        Takes the pileup profile in data preproducd by the lumi pog and stored in *hist_target*,
        builds the ratio to MC and returns the weights in a list.
        """
        hist_file = hist_target.load(formatter="uproot")
        return hist_file["pileup"].values().tolist()

    def read_data_profile_from_pileupcalc(self, pu_file_target, minbiasxs):
        """
        Takes the pileup profile in data read stored in *pu_file_target*, which should have been
        produced when processing data, and a *minbiasxs* value in mb (milli), builds the ratio to MC
        and returns the weights in a list for 99 bins (recommended number).
=======
    def read_data_profile_from_hist(self, pu_hist_target: law.FileSystemTarget) -> List[float]:
        """
        Takes the pileup profile in data preproducd by the lumi pog and stored in *pu_hist_target*, builds the ratio to
        mc and returns the weights in a list.
        """
        hist_file = pu_hist_target.load(formatter="uproot")
        return hist_file["pileup"].values().tolist()

    def read_data_profile_from_pileupcalc(
        self,
        pu_file_target: law.FileSystemTarget,
        minbias_xs: float,
    ) -> List[float]:
        """
        Takes the pileup profile in data read stored in *pu_file_target*, which should have been produced when
        processing data, and a *minbias_mexs* value in mb (milli), builds the ratio to mc and returns the weights in a
        list for 99 bins (recommended number).
>>>>>>> 0b31e76b
        """
        raise NotImplementedError


CreatePileupWeightsWrapper = wrapper_factory(
    base_cls=AnalysisTask,
    require_cls=CreatePileupWeights,
    enable=["configs", "skip_configs", "shifts", "skip_shifts"],
    attributes={"version": None},
)<|MERGE_RESOLUTION|>--- conflicted
+++ resolved
@@ -251,47 +251,22 @@
     data_mode = luigi.ChoiceParameter(
         default="hist",
         choices=["hist", "pileupcalc"],
-<<<<<<< HEAD
-        significant=False,
-=======
->>>>>>> 0b31e76b
         description="the mode to obtain the data pu profile; choices: 'hist', 'pileupcalc'; "
         "default: 'hist'",
     )
     version = None
 
-<<<<<<< HEAD
-    shifts = {"minbiasxs_up", "minbiasxs_down"}
-=======
     shifts = {"minbias_xs_up", "minbias_xs_down"}
->>>>>>> 0b31e76b
 
     def requires(self):
         return BundleExternalFiles.req(self)
 
     def output(self):
-<<<<<<< HEAD
-        return self.local_target("weights.json")
-=======
         return self.local_target(f"weights_from_{self.data_mode}.json")
->>>>>>> 0b31e76b
 
     @law.decorator.safe_output
     def run(self):
         # prepare the external files
-<<<<<<< HEAD
-        external_files = self.requires()
-
-        # read the mc profile
-        mc_profile = self.read_mc_profile_from_cfg(external_files.files["pu"]["mc_profile"])
-
-        # read or create the data profil
-        if self.data_mode == "hist":
-            hist_target = external_files.files["pu"]["data_profile"][self.shift_inst.name]
-            data_profile = self.read_data_profile_from_hist(hist_target)
-        else:
-            pu_file_target = external_files.files["pu"]["json"]
-=======
         externals = self.requires()
 
         # read the mc profile
@@ -303,7 +278,6 @@
             data_profile = self.read_data_profile_from_hist(pu_hist_target)
         else:
             pu_file_target = externals.files.pu.json
->>>>>>> 0b31e76b
             minbiasxs = self.config_inst.x.minbiasxs.get(self.shift_inst)
             data_profile = self.read_data_profile_from_pileupcalc(pu_file_target, minbiasxs)
 
@@ -321,13 +295,6 @@
         # save it
         self.output().dump(ratios, formatter="json")
 
-<<<<<<< HEAD
-    def read_mc_profile_from_cfg(self, pu_cfg: law.FileSystemTarget) -> List[float]:
-        probs = []
-
-        # read non-empty lines
-        lines = [line.strip() for line in pu_cfg.load(formatter="text").split("\n") if line.strip()]
-=======
     def read_mc_profile_from_cfg(self, pu_config_target: law.FileSystemTarget) -> List[float]:
         """
         Takes a mc pileup configuration file stored in *pu_config_target*, parses its content and return the pu profile
@@ -337,7 +304,6 @@
 
         # read non-empty lines
         lines = map(lambda s: s.strip(), pu_config_target.load(formatter="text").split("\n"))
->>>>>>> 0b31e76b
 
         # loop through them and extract probabilities
         found_prob_line = False
@@ -348,12 +314,9 @@
                     continue
                 found_prob_line = True
                 line = line.split("(", 1)[-1].strip()
-<<<<<<< HEAD
-=======
             # skip empty lines
             if not line:
                 continue
->>>>>>> 0b31e76b
             # extract numbers
             probs.extend(map(float, filter(bool, line.split(")", 1)[0].split(","))))
             # look for the end of the pu profile
@@ -362,21 +325,6 @@
 
         return probs
 
-<<<<<<< HEAD
-    def read_data_profile_from_hist(self, hist_target):
-        """
-        Takes the pileup profile in data preproducd by the lumi pog and stored in *hist_target*,
-        builds the ratio to MC and returns the weights in a list.
-        """
-        hist_file = hist_target.load(formatter="uproot")
-        return hist_file["pileup"].values().tolist()
-
-    def read_data_profile_from_pileupcalc(self, pu_file_target, minbiasxs):
-        """
-        Takes the pileup profile in data read stored in *pu_file_target*, which should have been
-        produced when processing data, and a *minbiasxs* value in mb (milli), builds the ratio to MC
-        and returns the weights in a list for 99 bins (recommended number).
-=======
     def read_data_profile_from_hist(self, pu_hist_target: law.FileSystemTarget) -> List[float]:
         """
         Takes the pileup profile in data preproducd by the lumi pog and stored in *pu_hist_target*, builds the ratio to
@@ -394,7 +342,6 @@
         Takes the pileup profile in data read stored in *pu_file_target*, which should have been produced when
         processing data, and a *minbias_mexs* value in mb (milli), builds the ratio to mc and returns the weights in a
         list for 99 bins (recommended number).
->>>>>>> 0b31e76b
         """
         raise NotImplementedError
 
