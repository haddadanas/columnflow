--- conflicted
+++ resolved
@@ -573,24 +573,10 @@
 
     # identify fields with nested structure, then sort and reassign them
     nested_fields = [field for field in ak_array.fields if ak_array[field].fields]
-    nested_fields = sorted(nested_fields, key=sort_fn)
-    # awkward arrays are immutable, so we need to create a new array if there
-    # are nested levels in the array
-
-    # first, create dummy array with the same behavior as the original
-    new_array = ak.Array({}, behavior=ak_array.behavior)
-    # if there are no nested fields, the following loop will do nothing
-    # In that case, the return array is the current array
-    if len(nested_fields) == 0:
-        new_array = ak_array
     for field in nested_fields:
-<<<<<<< HEAD
-        new_array[field] = sort_ak_fields(ak_array[field], sort_fn=sort_fn).tolist()
-=======
         setattr(ak_array, field, sort_ak_fields(ak_array[field], sort_fn=sort_fn))
->>>>>>> 32977c62
-
-    return new_array
+
+    return ak_array
 
 
 def sorted_ak_to_parquet(
